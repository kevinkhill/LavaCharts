--- conflicted
+++ resolved
@@ -1,10 +1,6 @@
 {
   "name": "lavacharts",
-<<<<<<< HEAD
-  "version": "3.1.0",
-=======
   "version": "3.0.3",
->>>>>>> fefc9360
   "description": "Wrapper library for the Google Chart API",
   "homepage": "http://lavacharts.com",
   "author": "Kevin Hill",
@@ -14,14 +10,10 @@
     "node": "10.*"
   },
   "dependencies": {
-<<<<<<< HEAD
-    "underscore": "^1.8.3"
-=======
     "document-ready": "^1.0.0",
     "lodash": "^4.11.1",
     "node-custom-errors": "^0.1.6",
     "q": "^1.4.1"
->>>>>>> fefc9360
   },
   "devDependencies": {
     "browserify": "^11.1.0",
@@ -31,24 +23,6 @@
     "gulp-jshint": "^1.10.0",
     "gulp-rename": "^1.2.2",
     "gulp-replace": "^0.5.4",
-<<<<<<< HEAD
-    "gulp-sourcemaps": "^1.5.2",
-    "gulp-task-loader": "^1.3.1",
-    "gulp-uglify": "^1.4.1",
-    "gulp-util": "^3.0.7",
-    "gulp-watch": "^4.2.4",
-    "jasmine-core": "^2.2.0",
-    "karma": "^0.13.0",
-    "karma-chrome-launcher": "^0.2.0",
-    "karma-detect-browsers": "^2.0.2",
-    "karma-firefox-launcher": "^0.1.6",
-    "karma-ie-launcher": "^0.2.0",
-    "karma-jasmine": "^0.3.5",
-    "karma-phantomjs-launcher": "^0.1.4",
-    "phantomjs-prebuilt": "^2.1.4",
-    "sh": "^0.0.3",
-    "vinyl-buffer": "^1.0.0",
-=======
     "gulp-streamify": "^1.0.2",
     "gulp-uglify": "^1.5.3",
     "gulp-util": "^3.0.7",
@@ -63,7 +37,6 @@
     "karma-sinon": "^1.0.4",
     "sinon": "^1.17.3",
     "stripify": "^4.0.0",
->>>>>>> fefc9360
     "vinyl-source-stream": "^1.1.0",
     "watchify": "^3.7.0",
     "yargs": "^3.6.0"
@@ -79,11 +52,7 @@
     "entry": "./javascript/src/lava.entry.js"
   },
   "scripts": {
-<<<<<<< HEAD
-    "test": "node ./node_modules/karma/bin/karma start ./configs/karma.conf.dist.js"
-=======
     "test": "./node_modules/.bin/karma start --singleRun",
     "jsdoc": "./node_modules/.bin/jsdoc -d build/jsdoc --package package.json javascript/src/lava/Lava.js"
->>>>>>> fefc9360
   }
 }