--- conflicted
+++ resolved
@@ -1,17 +1,13 @@
 {
   "name": "lavacharts",
-<<<<<<< HEAD
-  "version": "2.5.9",
-=======
   "version": "3.0.0",
->>>>>>> 53abf0f1
   "description": "Wrapper library for the Google Chart API",
   "homepage": "http://lavacharts.com",
   "author": "Kevin Hill",
   "license": "MIT",
   "private": true,
   "engines": {
-    "node": "12.*"
+    "node": "10.*"
   },
   "dependencies": {
     "jasmine-core": "^2.2.0",
