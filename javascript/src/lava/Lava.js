--- conflicted
+++ resolved
@@ -55,17 +55,7 @@
          * @type {Object}
          * @private
          */
-<<<<<<< HEAD
         this.options = CONFIG_JSON;
-=======
-        this.options = (function () {
-            if (typeof OPTIONS_JSON !== 'object') {
-                return {};
-            }
-
-            return OPTIONS_JSON;
-        }());
->>>>>>> 41308c28
 
         /**
          * Array of charts stored in the module.
@@ -105,13 +95,8 @@
      *
      * @private
      */
-<<<<<<< HEAD
     _init() {
         console.log('lava.js initializing');
-=======
-    Lava.prototype.init = function () {
-        console.log('[lava.js] Initializing');
->>>>>>> 41308c28
 
         const $lava = this;
 
@@ -151,13 +136,8 @@
      *
      * @public
      */
-<<<<<<< HEAD
     run() {
         console.log('lava.js running');
-=======
-    Lava.prototype.run = function () {
-        this.init();
->>>>>>> 41308c28
 
         this._init();
 
@@ -272,11 +252,7 @@
      */
     loadOptions(label, json, callback) {
         if (typeof callback === 'undefined') {
-<<<<<<< HEAD
             const callback = callback || _.noop;
-=======
-            callback = callback || _.noop;
->>>>>>> 41308c28
         }
 
         if (typeof callback !== 'function') {
@@ -399,11 +375,7 @@
      * @throws InvalidCallback
      * @throws DashboardNotFound
      */
-<<<<<<< HEAD
     getDashboard(label, callback) {
-=======
-    Lava.prototype.getDashboard = function (label, callback) {
->>>>>>> 41308c28
         if (typeof label !== 'string') {
             throw new this._errors.InvalidLabel(label);
         }
@@ -454,7 +426,6 @@
     };
 
     /**
-<<<<<<< HEAD
      * Returns the defined locale of the charts.
      *
      * @private
@@ -465,8 +436,6 @@
     };
 
     /**
-=======
->>>>>>> 41308c28
      * Returns an array of the google packages to load.
      *
      * @private
