var lava = {
  charts            : [],
  dashboards        : [],
  registeredCharts  : [],
  registeredActions : [],
  readyCallback     : function(){},

  Chart: function() {
    this.draw    = null;
    this.data    = null;
    this.chart   = null;
    this.options = null;
    this.formats = [];
  },
  
  Dashboard: function() {
    this.draw      = null;
    this.data      = null;
    this.bindings  = [];
    this.dashboard = null;
    this.callbacks = [];
  },
  
  Callback: function (label, func) {
    this.label = label;
    this.func  = func;
  },

  ready: function (callback) { 
    lava.readyCallback = callback;
  },
/*
  action: function (label) {
    lava.registeredActions[label] = 
  },
*/
  event: function (event, chart, callback) {
    return callback(event, chart);
  },

  registerChart: function(type, label) {
    this.registeredCharts.push(type + ':' + label);
  },

<<<<<<< HEAD
  loadData: function (chartLabel, dataTableJson, callback) {
    lava.getChart(chartLabel, function (googleChart, lavaChart) {
      lavaChart.data = new google.visualization.DataTable(dataTableJson, '0.6');

      googleChart.draw(lavaChart.data, lavaChart.options);

      return callback(googleChart, lavaChart);
=======
  this.loadData = function (chartLabel, dataTableJson, callback) {
    lava.getLavachart(chartLabel, function (lavachart) {
      lavachart.init(dataTableJson);
      
      return callback(lavachart.chart);
>>>>>>> 1c234af2
    });
  },

  getDashboard: function (label, callback) {
    if (typeof lava.dashboards[label] === 'undefined') {
      throw new Error('[Lavacharts] Dashboard "' + label + '" was not found.');
    }

    var lavaDashboard = lava.dashboards[label];

    callback(lavaDashboard.dashboard, lavaDashboard);
  },

  getChart: function (chartLabel, callback) {
    var chartTypes = Object.keys(lava.charts);
    var lavaChart;

    var search = chartTypes.some(function (type) {
      if (typeof lava.charts[type][chartLabel] !== 'undefined') {
        lavaChart = lava.charts[type][chartLabel];

        return true;
      } else {
        return false;
      }
    });

    if (search === false) {
      throw new Error('[Lavacharts] Chart "' + chartLabel + '" was not found.');
    } else {
      callback(lavaChart.chart, lavaChart);
    }
  },

  redrawCharts: function() {
    var timer, delay = 300;

    clearTimeout(timer);

    timer = setTimeout(function() {
      for(var c = 0; c < lava.registeredCharts.length; c++) {
        var parts = lava.registeredCharts[c].split(':');

        lava.charts[parts[0]][parts[1]].chart.draw(
          lava.charts[parts[0]][parts[1]].data,
          lava.charts[parts[0]][parts[1]].options
        );
      }
    }, delay);
  }
};

window.addEventListener("resize", window.lava.redrawCharts);<|MERGE_RESOLUTION|>--- conflicted
+++ resolved
@@ -42,21 +42,11 @@
     this.registeredCharts.push(type + ':' + label);
   },
 
-<<<<<<< HEAD
   loadData: function (chartLabel, dataTableJson, callback) {
-    lava.getChart(chartLabel, function (googleChart, lavaChart) {
-      lavaChart.data = new google.visualization.DataTable(dataTableJson, '0.6');
-
-      googleChart.draw(lavaChart.data, lavaChart.options);
-
-      return callback(googleChart, lavaChart);
-=======
-  this.loadData = function (chartLabel, dataTableJson, callback) {
     lava.getLavachart(chartLabel, function (lavachart) {
-      lavachart.init(dataTableJson);
+      lavachart.render(dataTableJson);
       
       return callback(lavachart.chart);
->>>>>>> 1c234af2
     });
   },
 
