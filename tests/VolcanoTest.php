--- conflicted
+++ resolved
@@ -6,14 +6,10 @@
 
 class VolcanoTest extends ProvidersTestCase
 {
-<<<<<<< HEAD
-    public $volcano;
-=======
     /**
      * @var \Khill\Lavacharts\Volcano
      */
     public $Volcano;
->>>>>>> fefc9360
 
     public function setUp()
     {
@@ -21,34 +17,6 @@
 
         $this->volcano = new Volcano;
 
-<<<<<<< HEAD
-        $this->badLabel     = $this->getMockLabel('non-existant');
-
-        $this->mockLabelStr = 'tacos';
-        $this->mockLabel    = $this->getMockLabel($this->mockLabelStr);
-
-        $this->mockOptions = \Mockery::mock(self::NS.'\Configs\Options', [[]])->makePartial();
-
-        $this->mockLineChart = \Mockery::mock(self::NS.'\Charts\LineChart', [
-            $this->mockLabel,
-            $this->partialDataTable,
-            $this->mockOptions,
-            $this->getMockElemId('my-div')
-        ])->shouldReceive('getLabel')
-          ->andReturn($this->mockLabelStr)
-          ->shouldReceive('getType')
-          ->andReturn('LineChart')
-          ->getMock();
-
-        $this->mockDashboard = \Mockery::mock(self::NS.'\Dashboards\Dashboard', [
-            $this->mockLabel,
-            [],
-            $this->getMockElemId('my-div')
-        ])->shouldReceive('getLabel')
-          ->andReturn($this->mockLabelStr)
-          ->getMock();
-
-=======
         $this->mockGoodLabel = \Mockery::mock('\Khill\Lavacharts\Values\Label', ['TestRenderable'])->makePartial();
 
         $this->mockBadLabel = \Mockery::mock('\Khill\Lavacharts\Values\Label', ['Pumpkins'])->makePartial();
@@ -61,7 +29,6 @@
         $this->mockDashboard = \Mockery::mock('\Khill\Lavacharts\Dashboards\Dashboard', [
             $this->mockGoodLabel
         ])->shouldReceive('getLabel')->andReturn('TestRenderable')->getMock();
->>>>>>> fefc9360
     }
 
     /**
@@ -83,20 +50,12 @@
      */
     public function testStoreWithDashboard()
     {
-<<<<<<< HEAD
-        $dash = $this->volcano->store($this->mockDashboard);
-
-        $volcanoDashes = $this->getPrivateProperty($this->volcano, 'dashboards');
-
-        $this->assertInstanceOf(self::NS.'\Dashboards\Dashboard', $volcanoDashes[$this->mockLabelStr]);
-=======
         $chart = \Mockery::mock(new \Khill\Lavacharts\Charts\LineChart(
             $this->mockGoodLabel,
             $this->partialDataTable
         ));
 
         $this->assertEquals($this->Volcano->store($chart), $chart);
->>>>>>> fefc9360
     }
 
     /**
@@ -105,22 +64,6 @@
      */
     public function testCheckChart()
     {
-<<<<<<< HEAD
-        $this->volcano->store($this->mockLineChart);
-
-        $this->assertTrue( $this->volcano->checkChart('LineChart', $this->mockLabel));
-        $this->assertFalse($this->volcano->checkChart('HairChart', $this->mockLabel));
-        $this->assertFalse($this->volcano->checkChart('LineChart', $this->badLabel));
-    }
-
-    /**
-     * @group chart
-     * @depends testStoreWithChart
-     */
-    public function testCheckChartWithBadType()
-    {
-        $this->assertFalse($this->volcano->checkChart(7, $this->mockLabel));
-=======
         $chart = \Mockery::mock(new \Khill\Lavacharts\Charts\LineChart(
             $this->mockGoodLabel,
             $this->partialDataTable
@@ -132,7 +75,6 @@
 
         $this->assertFalse($this->Volcano->checkChart('LaserChart', $this->mockGoodLabel));
         $this->assertFalse($this->Volcano->checkChart('LineChart', $this->mockBadLabel));
->>>>>>> fefc9360
     }
 
     /**
@@ -142,17 +84,9 @@
      */
     public function testGetChart()
     {
-<<<<<<< HEAD
-        $this->volcano->store($this->mockLineChart);
-
-        $volcanoChart = $this->volcano->get('LineChart', $this->mockLabel);
-
-        $this->assertInstanceOf(self::NS.'\Charts\LineChart', $volcanoChart);
-=======
         $this->Volcano->store($this->mockLineChart);
 
         $this->assertInstanceOf('\Khill\Lavacharts\Charts\LineChart', $this->Volcano->get('LineChart', $this->mockGoodLabel));
->>>>>>> fefc9360
     }
 
     /**
@@ -164,13 +98,8 @@
      */
     public function testGetChartWithBadChartType()
     {
-<<<<<<< HEAD
-        $this->volcano->store($this->mockLineChart);
-        $this->volcano->get('LaserChart', $this->mockLabel);
-=======
         $this->Volcano->store($this->mockLineChart);
         $this->Volcano->get('LaserChart', $this->mockGoodLabel);
->>>>>>> fefc9360
     }
 
     /**
@@ -182,21 +111,6 @@
      */
     public function testGetChartWithNonExistentLabel()
     {
-<<<<<<< HEAD
-        $this->volcano->store($this->mockLineChart);
-        $this->volcano->get('LineChart', $this->badLabel);
-    }
-
-    /**
-     * @group dashboard
-     * @depends testStoreWithDashboard
-     */
-    public function testCheckDashboard()
-    {
-        $this->volcano->store($this->mockDashboard);
-
-        $this->assertFalse($this->volcano->checkDashboard($this->badLabel));
-=======
         $this->Volcano->store($this->mockLineChart);
         $this->Volcano->get('LineChart', $this->mockBadLabel);
     }
@@ -220,7 +134,6 @@
         $this->Volcano->store($this->mockDashboard);
 
         $this->assertTrue($this->Volcano->checkDashboard($this->mockGoodLabel));
->>>>>>> fefc9360
     }
 
     /**
@@ -230,19 +143,11 @@
      */
     public function testGetDashboard()
     {
-<<<<<<< HEAD
-        $this->volcano->store($this->mockDashboard);
-
-        $volcanoDash = $this->volcano->get('Dashboard', $this->mockLabel);
-
-        $this->assertInstanceOf(self::NS.'\Dashboards\Dashboard', $volcanoDash);
-=======
         $this->Volcano->store($this->mockDashboard);
 
         $dash = $this->Volcano->get('Dashboard', $this->mockGoodLabel);
 
         $this->assertInstanceOf('\Khill\Lavacharts\Dashboards\Dashboard', $dash);
->>>>>>> fefc9360
     }
 
     /**
@@ -254,35 +159,14 @@
      */
     public function testGetDashboardWithBadLabel()
     {
-<<<<<<< HEAD
-        $this->volcano->get('Dashboard', $this->badLabel);
-=======
         $this->Volcano->store($this->mockDashboard);
 
         $this->Volcano->get('Dashboard', $this->mockBadLabel);
->>>>>>> fefc9360
     }
 
     /**
      * @group chart
      * @group dashboard
-<<<<<<< HEAD
-     * @depends testStoreWithChart
-     * @depends testStoreWithDashboard
-     * @depends testCheckChart
-     */
-    public function testGetAll()
-    {
-        $this->volcano->store($this->mockLineChart);
-        $this->volcano->store($this->mockDashboard);
-
-        $renderables = $this->volcano->getAll();
-
-        $this->assertTrue(is_array($renderables), 'Array of renderables, charts and dashboards');
-
-        foreach ($renderables as $renderable) {
-            $this->assertInstanceOf(self::NS.'\Configs\Renderable', $renderable);
-=======
      * @depends testGetChart
      * @depends testGetDashboard
      */
@@ -293,7 +177,6 @@
 
         foreach ($this->Volcano->getAll() as $renderable) {
             $this->assertInstanceOf('\Khill\Lavacharts\Support\Contracts\RenderableInterface', $renderable);
->>>>>>> fefc9360
         }
     }
 }