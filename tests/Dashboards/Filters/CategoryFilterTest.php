<?php

namespace Khill\Lavacharts\Tests\Dashboards\Filters;

use \Khill\Lavacharts\Dashboards\Filters\Category;
use \Khill\Lavacharts\Tests\ProvidersTestCase;

class CategoryFilterTest extends ProvidersTestCase
{
    /**
     * @covers \Khill\Lavacharts\Dashboards\Filters\Filter::filterColumnIndex
     */
    public function testSettingColumnIndexWithConstructor()
    {
        $categoryFilter = new Category(2);

        $this->assertEquals(2, $categoryFilter->filterColumnIndex);
    }

    /**
     * @covers \Khill\Lavacharts\Dashboards\Filters\Filter::filterColumnLabel
     */
    public function testSettingColumnLabelWithConstructor()
    {
        $categoryFilter = new Category('cities');

        $this->assertEquals('cities', $categoryFilter->filterColumnLabel);
    }

    /**
     * @expectedException \Khill\Lavacharts\Exceptions\InvalidConfigValue
     */
    public function testSettingColumnIndexOrLabelWithConstructorAndBadValues()
    {
        new Category([]);
        new Category(1.2);
        new Category(false);
        new Category(new \stdClass());
    }

    /**
     * @depends testSettingColumnIndexWithConstructor
     * covers \Khill\Lavacharts\Dashboards\Filters\Category::useFormattedValue
     */
    public function testUseFormattedValue()
    {
        $categoryFilter = new Category(2);

        $categoryFilter->useFormattedValue(true);
        $this->assertTrue($categoryFilter->useFormattedValue);

        $categoryFilter->useFormattedValue(false);
        $this->assertFalse($categoryFilter->useFormattedValue);
    }

    /**
     * @depends testSettingColumnIndexWithConstructor
     * @dataProvider nonBoolProvider
     * @expectedException \Khill\Lavacharts\Exceptions\InvalidConfigValue
     */
    public function testUseFormattedValueWithBadTypes($badVals)
    {
        $categoryFilter = new Category(2);

        $categoryFilter->useFormattedValue($badVals);
    }

    /**
     * @depends testSettingColumnLabelWithConstructor
<<<<<<< HEAD
     * @covers \Khill\Lavacharts\Dashboards\Filters\Filter::ui
     */
    public function testUiConfig()
    {
        $categoryFilter = new Category('age', [
            'ui' => [
                'caption'     => 'Ages',
                'allowTyping' => true
            ]
        ]);

        $this->assertInstanceOf('\Khill\Lavacharts\Configs\UIs\CategoryUI', $categoryFilter->ui);
=======
     */
    public function testValues()
    {
        $categoryFilter = new Category('age');
        $categoryFilter->values([20,30,40]);

        $this->assertTrue(is_array($categoryFilter->values));
        $this->assertEquals([20,30,40], $categoryFilter->values);
>>>>>>> 94faa595
    }

    /**
     * @depends testSettingColumnLabelWithConstructor
<<<<<<< HEAD
     * @dataProvider nonArrayProvider
     * @expectedException \Khill\Lavacharts\Exceptions\InvalidConfigValue
     */
    public function testUiConfigWithBadTypes($badVals)
    {
        new Category('age', $badVals);
=======
     */
    public function testUi()
    {
        $categoryFilter = new Category('age');
        $categoryFilter->ui([
            'caption'     => 'Ages',
            'allowTyping' => true
        ]);

        $this->assertInstanceOf('Khill\Lavacharts\Configs\UIs\CategoryUI', $categoryFilter->ui);
>>>>>>> 94faa595
    }

    /**
     * @depends testSettingColumnLabelWithConstructor
<<<<<<< HEAD
     * @covers \Khill\Lavacharts\Dashboards\Filters\Category::jsonSerialize
=======
>>>>>>> 94faa595
     */
    public function testJsonSerialization()
    {
        $categoryFilter = new Category('age', [
            'useFormattedValue' => true,
            'ui' => [
                'caption'     => 'Ages',
                'allowTyping' => true
            ]
        ]);

        $json = '{"useFormattedValue":true,"ui":{"caption":"Ages","allowTyping":true},"filterColumnLabel":"age"}';
        $this->assertEquals($json, json_encode($categoryFilter));
    }
}<|MERGE_RESOLUTION|>--- conflicted
+++ resolved
@@ -67,7 +67,6 @@
 
     /**
      * @depends testSettingColumnLabelWithConstructor
-<<<<<<< HEAD
      * @covers \Khill\Lavacharts\Dashboards\Filters\Filter::ui
      */
     public function testUiConfig()
@@ -80,8 +79,18 @@
         ]);
 
         $this->assertInstanceOf('\Khill\Lavacharts\Configs\UIs\CategoryUI', $categoryFilter->ui);
-=======
+    }
+
+    /**
+     * @depends testSettingColumnLabelWithConstructor
+     * @dataProvider nonArrayProvider
+     * @expectedException \Khill\Lavacharts\Exceptions\InvalidConfigValue
      */
+    public function testUiConfigWithBadTypes($badVals)
+    {
+        new Category('age', $badVals);
+    }
+
     public function testValues()
     {
         $categoryFilter = new Category('age');
@@ -89,38 +98,11 @@
 
         $this->assertTrue(is_array($categoryFilter->values));
         $this->assertEquals([20,30,40], $categoryFilter->values);
->>>>>>> 94faa595
     }
 
     /**
      * @depends testSettingColumnLabelWithConstructor
-<<<<<<< HEAD
-     * @dataProvider nonArrayProvider
-     * @expectedException \Khill\Lavacharts\Exceptions\InvalidConfigValue
-     */
-    public function testUiConfigWithBadTypes($badVals)
-    {
-        new Category('age', $badVals);
-=======
-     */
-    public function testUi()
-    {
-        $categoryFilter = new Category('age');
-        $categoryFilter->ui([
-            'caption'     => 'Ages',
-            'allowTyping' => true
-        ]);
-
-        $this->assertInstanceOf('Khill\Lavacharts\Configs\UIs\CategoryUI', $categoryFilter->ui);
->>>>>>> 94faa595
-    }
-
-    /**
-     * @depends testSettingColumnLabelWithConstructor
-<<<<<<< HEAD
      * @covers \Khill\Lavacharts\Dashboards\Filters\Category::jsonSerialize
-=======
->>>>>>> 94faa595
      */
     public function testJsonSerialization()
     {
