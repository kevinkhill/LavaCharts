<?php

namespace Khill\Lavacharts\Tests\Dashboards;

use Khill\Lavacharts\Tests\ProvidersTestCase;
use Khill\Lavacharts\Dashboards\Wrappers\ChartWrapper;

class ChartWrapperTest extends ProvidersTestCase
{
    public $mockElementId;
    public $jsonOutput;

    public function setUp()
    {
        parent::setUp();

        $this->mockElementId = $this->getMockElementId('TestLabel');

        $this->jsonOutput = '{"options":{"Option1":5,"Option2":true},"containerId":"TestLabel","chartType":"LineChart"}';
    }

    public function getMockLineChart()
    {
        return \Mockery::mock('\Khill\Lavacharts\Charts\LineChart')
            ->shouldReceive('setRenderable')
            ->once()
            ->with(false)
            ->shouldReceive('getType')
            ->once()
            ->andReturn('LineChart')
            ->shouldReceive('getWrapType')
            ->once()
            ->andReturn('chartType')
            ->shouldReceive('jsonSerialize')
            ->once()
            ->andReturn([
                'Option1' => 5,
                'Option2' => true
            ])
            ->getMock();
    }

    /**
<<<<<<< HEAD
     * @covers \Khill\Lavacharts\Dashboards\Wrapper::getElementId
=======
     * @covers \Khill\Lavacharts\Dashboards\Wrappers\Wrapper::getElementId
>>>>>>> fefc9360
     */
    public function testGetElementId()
    {
        $areaChart = \Mockery::mock('\Khill\Lavacharts\Charts\AreaChart')->makePartial();

        $chartWrapper = new ChartWrapper($areaChart, $this->mockElementId);

<<<<<<< HEAD
        $this->assertEquals('TestId', $chartWrapper->getElementId());
=======
        $this->assertInstanceOf('\Khill\Lavacharts\Values\ElementId', $chartWrapper->getElementId());
        $this->assertEquals('TestLabel', $chartWrapper->getElementIdStr());
>>>>>>> fefc9360
    }

    /**
     * @covers \Khill\Lavacharts\Dashboards\Wrappers\Wrapper::unwrap
     */
    public function testUnwrap()
    {
        $areaChart = \Mockery::mock('\Khill\Lavacharts\Charts\AreaChart')->makePartial();

        $chartWrapper = new ChartWrapper($areaChart, $this->mockElementId);

        $this->assertInstanceOf('\Khill\Lavacharts\Charts\AreaChart', $chartWrapper->unwrap());
    }

    /**
     * @covers \Khill\Lavacharts\Dashboards\Wrappers\Wrapper::getJsClass
     */
    public function testGetJsClass()
    {
        $chart = \Mockery::mock('\Khill\Lavacharts\Charts\LineChart')
            ->shouldReceive('setRenderable')
            ->once()
            ->with(false)
            ->getMock();

        $chartWrapper = new ChartWrapper($chart, $this->mockElementId);

        $javascript = 'google.visualization.ChartWrapper';

        $this->assertEquals($javascript, $chartWrapper->getJsClass());
    }

    public function testJsonSerialize()
    {
        $chart = $this->getMockLineChart();

        $chartWrapper = new ChartWrapper($chart, $this->mockElementId);

        $this->assertEquals($this->jsonOutput, json_encode($chartWrapper));
    }

    /**
     * @depends testJsonSerialize
     */
    public function testToJson()
    {
        $chart = $this->getMockLineChart();

        $chartWrapper = new ChartWrapper($chart, $this->mockElementId);

        $this->assertEquals($this->jsonOutput, $chartWrapper->toJson());
    }

    /**
     * @depends testGetJsClass
     * @depends testToJson
     */
    public function testGetJsConstructor()
    {
        $chart = $this->getMockLineChart();

        $chartWrapper = new ChartWrapper($chart, $this->mockElementId);

        $this->assertEquals(
            'new google.visualization.ChartWrapper('.$this->jsonOutput.')',
            $chartWrapper->getJsConstructor()
        );
    }
}<|MERGE_RESOLUTION|>--- conflicted
+++ resolved
@@ -41,11 +41,7 @@
     }
 
     /**
-<<<<<<< HEAD
-     * @covers \Khill\Lavacharts\Dashboards\Wrapper::getElementId
-=======
      * @covers \Khill\Lavacharts\Dashboards\Wrappers\Wrapper::getElementId
->>>>>>> fefc9360
      */
     public function testGetElementId()
     {
@@ -53,12 +49,8 @@
 
         $chartWrapper = new ChartWrapper($areaChart, $this->mockElementId);
 
-<<<<<<< HEAD
-        $this->assertEquals('TestId', $chartWrapper->getElementId());
-=======
         $this->assertInstanceOf('\Khill\Lavacharts\Values\ElementId', $chartWrapper->getElementId());
         $this->assertEquals('TestLabel', $chartWrapper->getElementIdStr());
->>>>>>> fefc9360
     }
 
     /**
