--- conflicted
+++ resolved
@@ -2,11 +2,7 @@
 
 require('../../vendor/autoload.php');
 
-<<<<<<< HEAD
-use \Khill\Lavacharts\Charts\ChartFactory;
-=======
 use Khill\Lavacharts\Charts\ChartFactory;
->>>>>>> fefc9360
 
 $lava = new \Khill\Lavacharts\Lavacharts;
 
@@ -19,49 +15,6 @@
         $width  = 600;
         $height = floor($width*(6/19));
 
-<<<<<<< HEAD
-        $title = 'My'.$chart;
-        $id = strtolower($chart);
-
-        require_once(__DIR__ . '/Charts/' . $chart . '.php');
-    }
-}
-?>
-
-<html>
-    <head>
-        <title>Lavacharts Test</title>
-        <style type="text/css">
-            #logo{text-align:center}
-            #lavachart{width:99%}
-            .grey{background-color:#f3f3f3;border:1px solid #666}
-        </style>
-    </head>
-    <body>
-        <div id="logo">
-            <img src="data:image/gif;base64,R0lGODlhyQAnAHD/ACH5BAEAAP8ALAAAAADJACcAhwAAAAAAMwAAZgAAmQAAzAAA/wArAAArMwArZgArmQArzAAr/wBVAABVMwBVZgBVmQBVzABV/wCAAACAMwCAZgCAmQCAzACA/wCqAACqMwCqZgCqmQCqzACq/wDVAADVMwDVZgDVmQDVzADV/wD/AAD/MwD/ZgD/mQD/zAD//zMAADMAMzMAZjMAmTMAzDMA/zMrADMrMzMrZjMrmTMrzDMr/zNVADNVMzNVZjNVmTNVzDNV/zOAADOAMzOAZjOAmTOAzDOA/zOqADOqMzOqZjOqmTOqzDOq/zPVADPVMzPVZjPVmTPVzDPV/zP/ADP/MzP/ZjP/mTP/zDP//2YAAGYAM2YAZmYAmWYAzGYA/2YrAGYrM2YrZmYrmWYrzGYr/2ZVAGZVM2ZVZmZVmWZVzGZV/2aAAGaAM2aAZmaAmWaAzGaA/2aqAGaqM2aqZmaqmWaqzGaq/2bVAGbVM2bVZmbVmWbVzGbV/2b/AGb/M2b/Zmb/mWb/zGb//5kAAJkAM5kAZpkAmZkAzJkA/5krAJkrM5krZpkrmZkrzJkr/5lVAJlVM5lVZplVmZlVzJlV/5mAAJmAM5mAZpmAmZmAzJmA/5mqAJmqM5mqZpmqmZmqzJmq/5nVAJnVM5nVZpnVmZnVzJnV/5n/AJn/M5n/Zpn/mZn/zJn//8wAAMwAM8wAZswAmcwAzMwA/8wrAMwrM8wrZswrmcwrzMwr/8xVAMxVM8xVZsxVmcxVzMxV/8yAAMyAM8yAZsyAmcyAzMyA/8yqAMyqM8yqZsyqmcyqzMyq/8zVAMzVM8zVZszVmczVzMzV/8z/AMz/M8z/Zsz/mcz/zMz///8AAP8AM/8AZv8Amf8AzP8A//8rAP8rM/8rZv8rmf8rzP8r//9VAP9VM/9VZv9Vmf9VzP9V//+AAP+AM/+AZv+Amf+AzP+A//+qAP+qM/+qZv+qmf+qzP+q///VAP/VM//VZv/Vmf/VzP/V////AP//M///Zv//mf//zP///wAAAAAAAAAAAAAAAAj/AAv5EWhrn8GDCBMqXMiwocOHECNKnEixosWLCgcS+sMIo8ePIEOKHEmSYSGBhWqVXMmypcuXEQf+IdQRps2bOHNOnElQp8+fQGFuJFSoZlCW9ObNO8p0ZaGZf1Q2Lclu3bqpWEEOFGg0K8h1wchFLLSoq9efyhQWGlrwoiRek3hJomeQGFxejIYxlNTrrVG5fXmllWhX0j525K5C3Ng2obJJN2JIvjFp8L5JaMRkVohZsxjLCTNlzjyJobLRnkmD3pcptevMmRJOkkwbzeCBA81KHPYH5R+9++htPbmQ98aUdZ8elxqRd6HD6nZFnKkbTQwA2LMDEHPwhnaF3rOv/z6oHYAB0+W1G4iB8Hp67Tfav18Rv/dG5hRfoUR5cJGfjX4Ah9Arx/nRi0G8QAXgRL0IdNg66kR0X0LhvRefQe5hp1CGABCzEDHplaYQiO9lx55BFZZ44j4clsfdcTRZpAxuKPlB1z692FdIYwYpw9NAB6110lYHRsQLUfuAJRZE1MlXIgArpgieduPtkyJ2KyKkzJPZidhieidmwmVaNfIoUYMa8WTUUH/4AdqRPLVFjB8K8nSmg4itw0heCyXDizBENYaGhStgd+E+XHyXUKLZeahQieORiJ0YxIipXZhoTDJJeZlOEts+YlyaCTGDcrdPmrpBtJ9MGx1ky1CFFP9pUG+46WPQImvxBFWVCvXSKjvAlLORgAjNo846dC7SY4jKNNtalIoilOJ4m74nopbafSqphgmV9yiVB1k2JHIU0fPjSUMB5yNRMx00TI016UOrcijx0ly7Vakj0IH0KGOrQfMkNlNb1WZH7D7KfMpitN1p56iT742oHRrkMWyQt91q91lGyqXq0CIK9rKVH42BPJSjJj8FnK/2oSlkRCwnuQ45M+ll1VIAlwNMk6Bq/FCKYgQtdHmrbWnitAklo52Ilmb3rdMJtRiDGJlY9qOZD9VD1Fb7KNfbYO6kqVI9rD5364/7vEqrOxAZdxg5wey7jzrl4LxPOxD2tA/RD33/+aTCBoXaZdPbJbTtDa25+DS3CA36XgwiwuoxQ8OMbC8vKBEiK4yFKIO5TMCZO1RH7x43+UEiPwcssrHus4s6ds8TbG4XW7zQlWNm7HQ9GB8ECpfYjdd7uH5P2jVU+EEEMko3pqmsQbbU2GDmN/KSJnBPreVH23jOLJBedAszTGzzlKNvVLVD7VCLBmDXfnkP77PtiYJjB/i2YAJesfpailF8JqiaiOigMgxivEtB9eiRbzLHkYPM6zcF1N5JDqYleljvOWAR1m/2Yb5a/OEV+5CdsIqCoaX9zGGjSiGHQJMixCUuO4dC2JNukMCFDM8xrXlfdsQwruQ5hGVEIcpJ/3K1EXvdSjlbE8iNiBFEnugHRr1hiD6qUgs8mU9uwFgHLRwUsHVMqGcmitRBODSlRh0EGukpVHosczjtrIBXN/wQh25Ao9MlJE11gqLZ9uGOJPJkjybLo4LWUsOE0EMdwagFksCijppxkByK/EMI4cYzo+3wYQk7lJSiBi6DFAx411Jal+oHJYbEcR+2QQjheAir8Q1jEuPrRSZemYkl5kpIf3AFAwlBiIfVKFfA0dq80KUjqBgxIfpIzBa3l6eNHGgdwPAgIUJ4RZKNsTwGEENnSllC/qEoW9cEHpYOsi2KKW5xAJAY5JpFDKBtBSo0wk0u/3AjaQ6MEZLApyRsAf+VHR0Ec/3co69QUhZ9MiJ6W3ke9HhBjEPughZRZEdYZnIgZTooGXSj3bK4pEnbrXCjO0QNKQEwmN91iTXl0d/ebKfDGEQmpXn8pUbW4qForEoh+mAgNAyitcw1Zlx+YFtCiBnUgxRRHx3E07GIciBE1gJI89iFF9F3kEwUj5uIsl2KHEVKUyGElBST38S+6TDdMa4uwIsPrFZ1SzoRgi4JGt1CgCogRtAIbJxbSFxPckyK6kMXWmxXMMqBrD8Ig4PqiOQ+5EG3tZjFqioK51m7Gbz0VdZwGLMkAERED2wWcqXehKyKEmgLRtTCtAethS1Ua4tFrJYRcEVtLeJ3kHb/HNS1slLGaxszDNe6loLBEQhUDnLaYUxxHbwoy2KrUlqbsWMXjFAWPdbBjlcw4phffal56HMtMURGMgqxDm3SogzauJQhLh0vwsyrMKt+NwaAM2+WeuRdKGFpagihSz3oQo9o1CMa+tXHMhCSwBs1hL8KWca/eBqcBpuEiI7yL0L0UUh9ADgh9aDwGffxWYVkIhOeUmk9dsqQBEKjkCTmVbiQCeBoYPjCJ07ITmPMkEqhYVQkPgvMYIQ1Hfv4xyxRxi+BTOQilwRXuAGukZfM5IcY5ykKbbKUp7wQdm3EwFTO8pTtKiRZafnLS3bHkMFMZiOXDctlTrNXMCdXNbs5EitM7E0U30znpoyLEEquM1MCAgA7"/>
-        </div>
-        <div class="render" id="<?= $id ?>">
-            <? if ($chart == 'Dashboard') { ?>
-                <div id="chart-div-id"></div>
-                <div id="control-div-id"></div>
-            <? } ?>
-        </div>
-<?php
-        if ($chart !== "") {
-?>
-            <h1><?= $chart ?></h1>
-            <div id="lavachart">
-                <? if ($chart == 'Dashboard') { ?>
-                    <div id="chart-div-id"></div>
-                    <div id="control-div-id"></div>
-                <? } ?>
-            </div>
-            <h1>Code</h1>
-            <pre class="grey">
-            <?php
-                $file = file_get_contents(__DIR__ . '/Charts/' . $chart . '.php');
-=======
         $title = 'My' . ((strpos($chart, 'To') > 0) ? 'Dashboard' : $chart);
         $id = strtolower($chart);
 
@@ -117,22 +70,10 @@
                     $file = file_get_contents(__DIR__ . '/Dashboards/' . $chart . '.php');
                 }
 
->>>>>>> fefc9360
                 echo ltrim($file, '<?php');
             ?>
             </pre>
 <?php
-<<<<<<< HEAD
-            echo $lava->render($chart, $title);
-        } else {
-            echo '<h1>Supported Charts</h1>';
-            echo '<ul>';
-            foreach (ChartFactory::getChartTypes() as $chart) {
-                echo sprintf('<li><a href="%1$s">%1$s</a></li>', $chart);
-            }
-            echo '</ul>';
-            echo '<ul><li><a href="Dashboard">Dashboard</a></li></ul>';
-=======
             if (strpos($chart, 'Chart') > 0) {
                 echo $lava->render($chart, $title, 'lavachart');
             } else {
@@ -162,7 +103,6 @@
                 </ul>
             </div>
 <?php
->>>>>>> fefc9360
         }
 ?>
     </body>
