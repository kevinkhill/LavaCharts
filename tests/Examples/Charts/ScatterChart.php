--- conflicted
+++ resolved
@@ -8,10 +8,6 @@
     }
 
     $lava->ScatterChart($title, $data, [
-<<<<<<< HEAD
-        'elementId' => 'lavachart',
-=======
->>>>>>> fefc9360
         'title' => 'Age vs. Weight comparison',
         'width' => $width,
         'height' => $height,
