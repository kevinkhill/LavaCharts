--- conflicted
+++ resolved
@@ -11,10 +11,6 @@
              ->addRow(['2013-1-1', 1100, 550, 1462]);
 
     $lava->ComboChart($title, $finances, [
-<<<<<<< HEAD
-        'elementId' => 'lavachart',
-=======
->>>>>>> fefc9360
         'title' => 'Company Performance',
         'width' => $width,
         'height' => $height,
