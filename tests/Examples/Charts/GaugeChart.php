<?php
    $temps = $lava->DataTable();
    $temps->addStringColumn('Type')
          ->addNumberColumn('Value')
          ->addRow(['CPU', rand(0,100)])
          ->addRow(['Case', rand(0,100)])
          ->addRow(['Graphics', rand(0,100)]);

    $lava->GaugeChart($title, $temps, [
<<<<<<< HEAD
        'elementId' => 'lavachart',
=======
>>>>>>> fefc9360
        'width' => $width,
        'height' => $height,
        'greenFrom' => 0,
        'greenTo' => 69,
        'yellowFrom' => 70,
        'yellowTo' => 89,
        'redFrom' => 90,
        'redTo' => 100,
        'majorTicks' => [
            'Safe',
            'Critical'
        ]
    ]);<|MERGE_RESOLUTION|>--- conflicted
+++ resolved
@@ -7,10 +7,6 @@
           ->addRow(['Graphics', rand(0,100)]);
 
     $lava->GaugeChart($title, $temps, [
-<<<<<<< HEAD
-        'elementId' => 'lavachart',
-=======
->>>>>>> fefc9360
         'width' => $width,
         'height' => $height,
         'greenFrom' => 0,
