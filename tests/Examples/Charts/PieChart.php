--- conflicted
+++ resolved
@@ -8,10 +8,6 @@
             ->addRow(['Settle Argument', 89]);
 
     $lava->PieChart($title, $reasons, [
-<<<<<<< HEAD
-        'elementId' => 'lavachart',
-=======
->>>>>>> fefc9360
         'title' => 'Reasons I visit IMDB',
         'width' => $width,
         'height' => $height,
