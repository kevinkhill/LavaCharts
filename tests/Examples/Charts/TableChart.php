--- conflicted
+++ resolved
@@ -13,10 +13,6 @@
          ]);
 
     $lava->TableChart($title, $data, [
-<<<<<<< HEAD
-        'elementId' => 'lavachart',
-=======
->>>>>>> fefc9360
         'width' => $width,
         'height' => $height
     ]);