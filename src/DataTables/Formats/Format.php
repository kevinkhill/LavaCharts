<?php

namespace Khill\Lavacharts\DataTables\Formats;

use Khill\Lavacharts\Support\Contracts\VisualizationInterface;
<<<<<<< HEAD
use \Khill\Lavacharts\Support\Customizable;
use \Khill\Lavacharts\Support\Contracts\JsonableInterface;
=======
use Khill\Lavacharts\Support\Customizable;
use Khill\Lavacharts\Support\Contracts\JsonableInterface;
>>>>>>> fefc9360

/**
 * Class Format
 *
 * The base class for the individual format objects, providing common
 * functions to the child objects.
 *
 *
 * @package    Khill\Lavacharts\DataTables\Formats
 * @author     Kevin Hill <kevinkhill@gmail.com>
 * @since      3.0.0
 * @copyright  (c) 2016, KHill Designs
 * @link       http://github.com/kevinkhill/lavacharts GitHub Repository Page
 * @link       http://lavacharts.com                   Official Docs Site
 * @license    http://opensource.org/licenses/MIT      MIT
 */
<<<<<<< HEAD
class Format extends Customizable implements VisualizationInterface, JsonableInterface
{
    /**
     * Factory method for creating new format objects.
=======
class Format extends Customizable implements JsonableInterface
{
    /**
     * Static method for creating new format objects.
>>>>>>> fefc9360
     *
     * @param string $type
     * @param array  $options
     * @return \Khill\Lavacharts\DataTables\Formats\Format
     */
<<<<<<< HEAD
    public static function Factory($type, array $options = [])
=======
    public static function create($type, array $options = [])
>>>>>>> fefc9360
    {
        $format =  __NAMESPACE__ . '\\' . $type;

        return new $format($options);
    }

    /**
     * Returns the format type.
     *
     * @since 3.0.0
     * @return string
     */
    public function getType()
    {
        return static::TYPE;
    }

    /**
     * JSON representation of the Format.
     *
     * @return string
     */
    public function toJson()
    {
        return json_encode($this);
    }

    /**
     * Javascript representation of the Format.
     *
     * @return string
     */
    public function getJsClass()
    {
        return 'google.visualization.' . static::TYPE;
    }
}<|MERGE_RESOLUTION|>--- conflicted
+++ resolved
@@ -3,13 +3,8 @@
 namespace Khill\Lavacharts\DataTables\Formats;
 
 use Khill\Lavacharts\Support\Contracts\VisualizationInterface;
-<<<<<<< HEAD
-use \Khill\Lavacharts\Support\Customizable;
-use \Khill\Lavacharts\Support\Contracts\JsonableInterface;
-=======
 use Khill\Lavacharts\Support\Customizable;
 use Khill\Lavacharts\Support\Contracts\JsonableInterface;
->>>>>>> fefc9360
 
 /**
  * Class Format
@@ -26,27 +21,16 @@
  * @link       http://lavacharts.com                   Official Docs Site
  * @license    http://opensource.org/licenses/MIT      MIT
  */
-<<<<<<< HEAD
-class Format extends Customizable implements VisualizationInterface, JsonableInterface
-{
-    /**
-     * Factory method for creating new format objects.
-=======
 class Format extends Customizable implements JsonableInterface
 {
     /**
      * Static method for creating new format objects.
->>>>>>> fefc9360
      *
      * @param string $type
      * @param array  $options
      * @return \Khill\Lavacharts\DataTables\Formats\Format
      */
-<<<<<<< HEAD
-    public static function Factory($type, array $options = [])
-=======
     public static function create($type, array $options = [])
->>>>>>> fefc9360
     {
         $format =  __NAMESPACE__ . '\\' . $type;
 
