--- conflicted
+++ resolved
@@ -2,14 +2,9 @@
 
 namespace Khill\Lavacharts\DataTables\Columns;
 
-<<<<<<< HEAD
-use \Khill\Lavacharts\DataTables\Formats\Format;
-use \Khill\Lavacharts\Support\Traits\NonEmptyStringTrait as StringCheck;
-=======
 use Khill\Lavacharts\DataTables\Formats\Format;
 use Khill\Lavacharts\Support\Customizable;
 use Khill\Lavacharts\Values\Role;
->>>>>>> fefc9360
 
 /**
  * Column Object
@@ -60,18 +55,11 @@
     /**
      * Creates a new Column with the defined label.
      *
-<<<<<<< HEAD
-     * @param  string                                      $type   Column type.
-     * @param  string                                      $label  Column label (optional).
-     * @param  \Khill\Lavacharts\DataTables\Formats\Format $format Column format(optional).
-     * @param  string                                      $role   Column role (optional).
-=======
      * @param  string                                      $type    Column type.
      * @param  string                                      $label   Column label (optional).
      * @param  \Khill\Lavacharts\DataTables\Formats\Format $format  Column format(optional).
      * @param  string                                      $role    Column role (optional).
      * @param  array                                       $options Column options (optional).
->>>>>>> fefc9360
      */
     public function __construct($type, $label = '', Format $format = null, $role = null, array $options = [])
     {
@@ -144,19 +132,11 @@
             'type' => $this->type
         ];
 
-<<<<<<< HEAD
-        if ($this->nonEmptyString($this->label) === true) {
-            $values['label'] = $this->label;
-        }
-
-        if ($this->nonEmptyString($this->role) === true) {
-=======
         if (is_string($this->label) && !empty($this->label)) {
             $values['label'] = $this->label;
         }
 
         if ($this->role instanceof Role) {
->>>>>>> fefc9360
             $values['p'] = ['role' => $this->role];
 
             if (count($this->getOptions()) > 0) {
