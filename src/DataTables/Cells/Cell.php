--- conflicted
+++ resolved
@@ -2,13 +2,8 @@
 
 namespace Khill\Lavacharts\DataTables\Cells;
 
-<<<<<<< HEAD
-use \Khill\Lavacharts\Exceptions\InvalidFunctionParam;
-use \Khill\Lavacharts\Support\Customizable;
-=======
 use Khill\Lavacharts\Exceptions\InvalidFunctionParam;
 use Khill\Lavacharts\Support\Customizable;
->>>>>>> fefc9360
 
 /**
  * DataCell Object
@@ -97,9 +92,6 @@
     }
 
     /**
-<<<<<<< HEAD
-     * Custom serialization of the DataCell
-=======
      * Returns the custom values of the cell.
      *
      * @return string
@@ -111,7 +103,6 @@
 
     /**
      * Custom serialization of the Cell
->>>>>>> fefc9360
      *
      * @return array
      */
