--- conflicted
+++ resolved
@@ -2,16 +2,6 @@
 
 namespace Khill\Lavacharts\DataTables;
 
-<<<<<<< HEAD
-use \Khill\Lavacharts\DataTables\Formats\Format;
-use \Khill\Lavacharts\DataTables\Rows\RowFactory;
-use \Khill\Lavacharts\DataTables\Columns\ColumnFactory;
-use \Khill\Lavacharts\Exceptions\InvalidTimeZone;
-use \Khill\Lavacharts\Exceptions\InvalidConfigValue;
-use \Khill\Lavacharts\Exceptions\InvalidColumnIndex;
-use \Khill\Lavacharts\Exceptions\InvalidRowProperty;
-use \Khill\Lavacharts\Support\Contracts\JsonableInterface as Jsonable;
-=======
 use Khill\Lavacharts\Values\StringValue;
 use Khill\Lavacharts\DataTables\Formats\Format;
 use Khill\Lavacharts\DataTables\Rows\Row;
@@ -22,7 +12,6 @@
 use Khill\Lavacharts\Exceptions\InvalidConfigValue;
 use Khill\Lavacharts\Exceptions\InvalidColumnIndex;
 use Khill\Lavacharts\Support\Contracts\JsonableInterface as Jsonable;
->>>>>>> fefc9360
 
 /**
  * The DataTable object is used to hold the data passed into a visualization.
@@ -54,43 +43,26 @@
 
     /**
      * Timezone for dealing with datetime and Carbon objects.
-<<<<<<< HEAD
-     *
-     * @var \DateTimeZone
-     */
-    protected $timezone;
-
-    /**
-     * The DateTime format used by Carbon when parsing string dates.
-     *
-     * @var string
-     */
-    protected $dateTimeFormat;
+     *
+     * @var \Khill\Lavacharts\DataTables\Columns\ColumnFactory
+     */
+    protected $columnFactory;
+
+    /**
+     * RowFactory for the DataTable
+     *
+     * @var \Khill\Lavacharts\DataTables\Rows\RowFactory
+     */
+    protected $rowFactory;
 
     /**
      * ColumnFactory for the DataTable
-=======
->>>>>>> fefc9360
      *
      * @var \Khill\Lavacharts\DataTables\Columns\ColumnFactory
      */
     protected $columnFactory;
 
     /**
-     * RowFactory for the DataTable
-     *
-     * @var \Khill\Lavacharts\DataTables\Rows\RowFactory
-     */
-    protected $rowFactory;
-
-    /**
-     * ColumnFactory for the DataTable
-     *
-     * @var \Khill\Lavacharts\DataTables\Columns\ColumnFactory
-     */
-    protected $columnFactory;
-
-    /**
      * Holds all of the DataTable's column objects.
      *
      * @var array
@@ -112,10 +84,6 @@
     public function __construct($timezone = null)
     {
         $this->columnFactory = new ColumnFactory;
-<<<<<<< HEAD
-        $this->rowFactory    = new RowFactory($this);
-=======
->>>>>>> fefc9360
 
         if ($timezone === null) {
             $timezone = date_default_timezone_get();
@@ -127,13 +95,8 @@
     /**
      * Create a new DataCell for a value in a Row
      *
-<<<<<<< HEAD
-     * @deprecated 3.1.0 Use the DataFactory instead
-     * @see \Khill\Lavacharts\DataTables\DataFactory::cell
-=======
      * @see \Khill\Lavacharts\DataTables\DataFactory::cell
      * @deprecated 3.0.5
->>>>>>> fefc9360
      *
      * @since  3.0.0
      * @param  mixed  $v Value of the Cell
@@ -199,26 +162,14 @@
      * This method is used to set the format to be used to parse a string
      * passed to a cell in a date column, that was parsed incorrectly by Carbon::parse()
      *
-<<<<<<< HEAD
-     *
-=======
->>>>>>> fefc9360
      * @param  string $dateTimeFormat
      * @return \Khill\Lavacharts\DataTables\DataTable
      * @throws \Khill\Lavacharts\Exceptions\InvalidDateTimeFormat
      */
     public function setDateTimeFormat($dateTimeFormat)
     {
-<<<<<<< HEAD
-        if ($this->nonEmptyString($dateTimeFormat) === false) {
-            throw new InvalidConfigValue(
-                __FUNCTION__,
-                'string'
-            );
-=======
         if (StringValue::isNonEmpty($dateTimeFormat) === false) {
             throw new InvalidDateTimeFormat($dateTimeFormat);
->>>>>>> fefc9360
         }
 
         $this->dateTimeFormat = $dateTimeFormat;
@@ -303,16 +254,6 @@
      */
     public function addColumns(array $arrayOfColumns)
     {
-<<<<<<< HEAD
-        if ($this->arrayIsMulti($arrayOfColumns) === false) {
-            throw new InvalidConfigValue(
-                __FUNCTION__,
-                'array of arrays'
-            );
-        }
-
-=======
->>>>>>> fefc9360
         foreach ($arrayOfColumns as $columnArray) {
             if (is_array($columnArray) === false) {
                 throw new InvalidColumnDefinition($columnArray);
@@ -444,11 +385,7 @@
      */
     protected function createColumnWithParams($type, $label = '', Format $format = null, $role = '', array $options = [])
     {
-<<<<<<< HEAD
-        $this->cols[] = $this->columnFactory->create($type, $label, $format, $role);
-=======
         $this->cols[] = $this->columnFactory->create($type, $label, $format, $role, $options);
->>>>>>> fefc9360
 
         return $this;
     }
@@ -494,28 +431,12 @@
     /**
      * Sets the format of multiple columns.
      *
-<<<<<<< HEAD
-     * @param  array $colFormatArr
-=======
      * @param  array $formatArray
->>>>>>> fefc9360
      * @return \Khill\Lavacharts\DataTables\DataTable
      */
     public function formatColumns(array $formatArray)
     {
-<<<<<<< HEAD
-        if ($this->arrayValuesTest($colFormatArr, 'class', 'Format') === false) {
-            throw new InvalidConfigValue(
-                'DataTable->' . __FUNCTION__,
-                'array',
-                'Where the keys are column indices and the values Format objects'
-            );
-        }
-
-        foreach ($colFormatArr as $index => $format) {
-=======
         foreach ($formatArray as $index => $format) {
->>>>>>> fefc9360
             $this->formatColumn($index, $format);
         }
 
@@ -553,39 +474,15 @@
      * in cols. To indicate a null cell, you can specify null. To indicate a row
      * with null for the first two cells, you would specify [null, null, {cell_val}].
      *
-<<<<<<< HEAD
-     * @param  array $cellArray Array of values or DataCells.
-=======
      * @param  array|null $valueArray Array of values describing cells or null for a null row.
->>>>>>> fefc9360
      * @return \Khill\Lavacharts\DataTables\DataTable
      * @throws \Khill\Lavacharts\Exceptions\InvalidRowDefinition
      * @throws \Khill\Lavacharts\Exceptions\InvalidRowProperty
      * @throws \Khill\Lavacharts\Exceptions\InvalidCellCount
      */
-<<<<<<< HEAD
-    public function addRow(array $cellArray)
-    {
-        if ($this->arrayIsMulti($cellArray) === false) {
-            $this->rows[] = $this->rowFactory->create($cellArray);
-        } else {//TODO: timeofday cells
-            $timeOfDayColumns = $this->getColumnsByType('timeofday');
-
-            if (count($timeOfDayColumns) > 0) {
-                foreach ($timeOfDayColumns as $cell) {
-                    $rowValues = $this->parseTimeOfDayRow($cell);
-                }
-            } else {
-                $rowValues = $this->parseExtendedCellArray($cellArray);
-            }
-
-            $this->rows[] = ['c' => $rowValues];
-        }
-=======
     public function addRow(array $valueArray = null)
     {
         $this->rows[] = Row::create($this, $valueArray);
->>>>>>> fefc9360
 
         return $this;
     }
@@ -664,11 +561,7 @@
      */
     public function getColumnsByType($type)
     {
-<<<<<<< HEAD
-        $this->columnFactory->typeCheck($type);
-=======
         ColumnFactory::isValidType($type);
->>>>>>> fefc9360
 
         $indices = [];
 
