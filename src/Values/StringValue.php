<?php

namespace Khill\Lavacharts\Values;

use Khill\Lavacharts\Exceptions\InvalidStringValue;

/**
 * Class StringValue
 *
 * Creates a new String value object while checking if it is non empty and actually a string.
 *
 * @package   Khill\Lavacharts\Values
 * @since     3.0.0
 * @author    Kevin Hill <kevinkhill@gmail.com>
 * @copyright (c) 2016, KHill Designs
 * @link      http://github.com/kevinkhill/lavacharts GitHub Repository Page
 * @link      http://lavacharts.com                   Official Docs Site
 * @license   http://opensource.org/licenses/MIT      MIT
 */
class StringValue implements \JsonSerializable
{
    /**
     * @var string
     */
<<<<<<< HEAD
    private $value;
=======
    protected $value;
>>>>>>> fefc9360

    /**
     * StringValue constructor.
     *
     * @param  string $value
     * @throws \Khill\Lavacharts\Exceptions\InvalidStringValue
     */
    public function __construct($value)
    {
        if (is_string($value) === false || empty($value) === true) {
            throw new InvalidStringValue;
        }

        $this->value = $value;
    }

    /**
     * Check a value if is string and not empty without creating
     * an instance.
     *
     * @param  string $value
     * @return bool
     */
    public static function isNonEmpty($value)
    {
        try {
            new self($value);

            return true;
        } catch (InvalidStringValue $e) {
            return false;
        }
    }

    /**
     * @return string
     */
    public function __toString()
    {
        return $this->value;
    }

    /**
     * @return string
     */
    public function jsonSerialize()
    {
        return $this->value;
    }
}<|MERGE_RESOLUTION|>--- conflicted
+++ resolved
@@ -22,11 +22,7 @@
     /**
      * @var string
      */
-<<<<<<< HEAD
-    private $value;
-=======
     protected $value;
->>>>>>> fefc9360
 
     /**
      * StringValue constructor.
