--- conflicted
+++ resolved
@@ -7,11 +7,7 @@
     public function __construct($invalidCol)
     {
         $msg = gettype($invalidCol);
-<<<<<<< HEAD
-        $msg.= " is an invalid column definition, must be an array with 1-3 strings defining type, desc, id";
-=======
         $msg.= " is not valid for a column definition, must be an array.";
->>>>>>> fefc9360
 
         parent::__construct($msg);
     }
