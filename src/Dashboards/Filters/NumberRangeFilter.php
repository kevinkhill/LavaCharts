<?php

namespace Khill\Lavacharts\Dashboards\Filters;

/**
 * Class NumberRangeFilter
 *
 * @package   Khill\Lavacharts\Dashboards\Filters
 * @since     3.0.0
 * @author    Kevin Hill <kevinkhill@gmail.com>
 * @copyright (c) 2016, KHill Designs
 * @link      http://github.com/kevinkhill/lavacharts GitHub Repository Page
 * @link      http://lavacharts.com                   Official Docs Site
 * @license   http://opensource.org/licenses/MIT      MIT
<<<<<<< HEAD
 * @see        https://developers.google.com/chart/interactive/docs/gallery/controls#--googlevisualizationnumberrangefilter
=======
 * @see       https://developers.google.com/chart/interactive/docs/gallery/controls#--googlevisualizationnumberrangefilter
>>>>>>> fefc9360
 */
class NumberRangeFilter extends Filter
{
    /**
     * Type of Filter.
     *
     * @var string
     */
    const TYPE = 'NumberRangeFilter';
}<|MERGE_RESOLUTION|>--- conflicted
+++ resolved
@@ -12,11 +12,7 @@
  * @link      http://github.com/kevinkhill/lavacharts GitHub Repository Page
  * @link      http://lavacharts.com                   Official Docs Site
  * @license   http://opensource.org/licenses/MIT      MIT
-<<<<<<< HEAD
- * @see        https://developers.google.com/chart/interactive/docs/gallery/controls#--googlevisualizationnumberrangefilter
-=======
  * @see       https://developers.google.com/chart/interactive/docs/gallery/controls#--googlevisualizationnumberrangefilter
->>>>>>> fefc9360
  */
 class NumberRangeFilter extends Filter
 {
