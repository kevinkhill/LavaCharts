<?php

namespace Khill\Lavacharts\Dashboards\Filters;

<<<<<<< HEAD
use \Khill\Lavacharts\Exceptions\InvalidFilterParam;
use \Khill\Lavacharts\Support\Customizable;
use \Khill\Lavacharts\Support\Traits\NonEmptyStringTrait as StringCheck;
use \Khill\Lavacharts\Support\Contracts\WrappableInterface as Wrappable;
=======
use Khill\Lavacharts\Exceptions\InvalidFilterObject;
use Khill\Lavacharts\Exceptions\InvalidFilterParam;
use Khill\Lavacharts\Support\Customizable;
use Khill\Lavacharts\Support\Contracts\WrappableInterface as Wrappable;
>>>>>>> fefc9360

/**
 * Filter Parent Class
 *
 * The base class for the individual filter objects, providing common
 * functions to the child objects.
 *
 *
 * @package   Khill\Lavacharts\Dashboards\Filters
 * @since     3.0.0
 * @author    Kevin Hill <kevinkhill@gmail.com>
 * @copyright (c) 2016, KHill Designs
 * @link      http://github.com/kevinkhill/lavacharts GitHub Repository Page
 * @link      http://lavacharts.com                   Official Docs Site
 * @license   http://opensource.org/licenses/MIT      MIT
 */
class Filter extends Customizable implements Wrappable, \JsonSerializable
{
    use StringCheck;

    /**
     * Type of wrapped class
     */
    const WRAP_TYPE = 'controlType';

    /**
     * Builds a new Filter Object.
     * Takes either a column label or a column index to filter. The options object will be
     * created internally, so no need to set defaults. The child filter objects will set them.
     *
<<<<<<< HEAD
     * @param  string|int $columnLabelOrIndex
     * @param  array      $options Array of options to set.
     * @throws \Khill\Lavacharts\Exceptions\InvalidFilterParam
     */
    public function __construct($columnLabelOrIndex, array $options = [])
    {
        if ($this->nonEmptyString($columnLabelOrIndex) === false && is_int($columnLabelOrIndex) === false) {
            throw new InvalidFilterParam($columnLabelOrIndex);
        }

        if (is_string($columnLabelOrIndex) === true) {
            $options = array_merge($options, ['filterColumnLabel' => $columnLabelOrIndex]);
        }

        if (is_int($columnLabelOrIndex) === true) {
            $options = array_merge($options, ['filterColumnIndex' => $columnLabelOrIndex]);
        }

        parent::__construct($options);
=======
     * @param  string|int $cLabelOrIndex
     * @param  array      $options Array of options to set.
     * @throws \Khill\Lavacharts\Exceptions\InvalidFilterParam
     */
    public function __construct($cLabelOrIndex, array $options = [])
    {
        switch (gettype($cLabelOrIndex)) {
            case 'string':
                $options = array_merge($options, ['filterColumnLabel' => $cLabelOrIndex]);
                break;
            case 'integer':
                $options = array_merge($options, ['filterColumnIndex' => $cLabelOrIndex]);
                break;
            default:
                throw new InvalidFilterParam($cLabelOrIndex);
                break;
        }

        parent::__construct($options);
    }

    /**
     * Static create method for creating new filters
     *
     * @param string     $type          Type of filter to create
     * @param string|int $cLabelOrIndex Column label or index
     * @param array      $options       Customization options for the filter
     * @return \Khill\Lavacharts\Dashboards\Filters\Filter
     * @throws \Khill\Lavacharts\Exceptions\InvalidFilterParam
     */
    public static function create($type, $cLabelOrIndex, array $options = [])
    {
        if (is_string($type) === false) {
            throw new InvalidFilterParam($type);
        }

        if (is_string($cLabelOrIndex) === false && is_int($cLabelOrIndex) === false) {
            throw new InvalidFilterParam($cLabelOrIndex);
        }

        $filter = __NAMESPACE__ . '\\' . $type;

        return new $filter($cLabelOrIndex, $options);
>>>>>>> fefc9360
    }

    /**
     * Returns the Filter type.
     *
     * @return string
     */
    public function getType()
    {
        return static::TYPE;
    }

    /**
     * Returns the Filter wrap type.
     *
<<<<<<< HEAD
     * @since 3.1.0
=======
     * @since 3.0.5
>>>>>>> fefc9360
     * @return string
     */
    public function getWrapType()
    {
        return static::WRAP_TYPE;
    }
}<|MERGE_RESOLUTION|>--- conflicted
+++ resolved
@@ -2,17 +2,10 @@
 
 namespace Khill\Lavacharts\Dashboards\Filters;
 
-<<<<<<< HEAD
-use \Khill\Lavacharts\Exceptions\InvalidFilterParam;
-use \Khill\Lavacharts\Support\Customizable;
-use \Khill\Lavacharts\Support\Traits\NonEmptyStringTrait as StringCheck;
-use \Khill\Lavacharts\Support\Contracts\WrappableInterface as Wrappable;
-=======
 use Khill\Lavacharts\Exceptions\InvalidFilterObject;
 use Khill\Lavacharts\Exceptions\InvalidFilterParam;
 use Khill\Lavacharts\Support\Customizable;
 use Khill\Lavacharts\Support\Contracts\WrappableInterface as Wrappable;
->>>>>>> fefc9360
 
 /**
  * Filter Parent Class
@@ -43,27 +36,6 @@
      * Takes either a column label or a column index to filter. The options object will be
      * created internally, so no need to set defaults. The child filter objects will set them.
      *
-<<<<<<< HEAD
-     * @param  string|int $columnLabelOrIndex
-     * @param  array      $options Array of options to set.
-     * @throws \Khill\Lavacharts\Exceptions\InvalidFilterParam
-     */
-    public function __construct($columnLabelOrIndex, array $options = [])
-    {
-        if ($this->nonEmptyString($columnLabelOrIndex) === false && is_int($columnLabelOrIndex) === false) {
-            throw new InvalidFilterParam($columnLabelOrIndex);
-        }
-
-        if (is_string($columnLabelOrIndex) === true) {
-            $options = array_merge($options, ['filterColumnLabel' => $columnLabelOrIndex]);
-        }
-
-        if (is_int($columnLabelOrIndex) === true) {
-            $options = array_merge($options, ['filterColumnIndex' => $columnLabelOrIndex]);
-        }
-
-        parent::__construct($options);
-=======
      * @param  string|int $cLabelOrIndex
      * @param  array      $options Array of options to set.
      * @throws \Khill\Lavacharts\Exceptions\InvalidFilterParam
@@ -107,7 +79,6 @@
         $filter = __NAMESPACE__ . '\\' . $type;
 
         return new $filter($cLabelOrIndex, $options);
->>>>>>> fefc9360
     }
 
     /**
@@ -123,11 +94,7 @@
     /**
      * Returns the Filter wrap type.
      *
-<<<<<<< HEAD
-     * @since 3.1.0
-=======
      * @since 3.0.5
->>>>>>> fefc9360
      * @return string
      */
     public function getWrapType()
