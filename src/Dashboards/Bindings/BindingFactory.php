<?php

namespace Khill\Lavacharts\Dashboards\Bindings;

<<<<<<< HEAD
use \Khill\Lavacharts\Dashboards\Wrappers\ChartWrapper;
use \Khill\Lavacharts\Dashboards\Wrappers\ControlWrapper;
use \Khill\Lavacharts\Exceptions\InvalidBindings;
=======
use Khill\Lavacharts\Dashboards\Wrappers\ChartWrapper;
use Khill\Lavacharts\Dashboards\Wrappers\ControlWrapper;
use Khill\Lavacharts\Dashboards\Wrappers\Wrapper;
use Khill\Lavacharts\Exceptions\InvalidBindings;
>>>>>>> fefc9360

/**
 * BindingFactory Class
 *
 * Creates new bindings for dashboards.
 *
 * @package   Khill\Lavacharts\Dashboards\Bindings
 * @since     3.0.0
 * @author    Kevin Hill <kevinkhill@gmail.com>
 * @copyright (c) 2016, KHill Designs
 * @link      http://github.com/kevinkhill/lavacharts GitHub Repository Page
 * @link      http://lavacharts.com                   Official Docs Site
 * @license   http://opensource.org/licenses/MIT      MIT
 */
class BindingFactory
{
    use \Khill\Lavacharts\Support\Traits\ArrayValuesTestTrait;

    /**
     * Create a new Binding for the dashboard.
     *
     * @param  mixed $controlWraps One or array of many ControlWrappers
     * @param  mixed $chartWraps   One or array of many ChartWrappers
     * @throws \Khill\Lavacharts\Exceptions\InvalidBindings
     * @return \Khill\Lavacharts\Dashboards\Bindings\Binding
     */
<<<<<<< HEAD
    public function create($controlWraps, $chartWraps)
    {
        $chartWrapCheck   = $this->arrayValuesTest($chartWraps, 'class', 'ChartWrapper');
        $controlWrapCheck = $this->arrayValuesTest($controlWraps, 'class', 'ControlWrapper');

        if ($controlWraps instanceof ControlWrapper && $chartWraps instanceof ChartWrapper) {
            return new OneToOne($controlWraps, $chartWraps);
        }

        if ($controlWraps instanceof ControlWrapper && $chartWrapCheck) {
            return new OneToMany($controlWraps, $chartWraps);
        }

        if ($controlWrapCheck && $chartWraps instanceof ChartWrapper) {
            return new ManyToOne($controlWraps, $chartWraps);
        }

        if ($controlWrapCheck && $chartWrapCheck) {
            return new ManyToMany($controlWraps, $chartWraps);
        }

=======
    public static function create($controlWraps, $chartWraps)
    {
        if ($controlWraps instanceof ControlWrapper &&
            $chartWraps instanceof ChartWrapper
        ) {
            return new OneToOne($controlWraps, $chartWraps);
        }

        if ($controlWraps instanceof ControlWrapper &&
            self::isArrayOfWrappers($chartWraps)
        ) {
            return new OneToMany($controlWraps, $chartWraps);
        }

        if (self::isArrayOfWrappers($controlWraps) &&
            $chartWraps instanceof ChartWrapper
        ) {
            return new ManyToOne($controlWraps, $chartWraps);
        }

        if (self::isArrayOfWrappers($controlWraps) &&
            self::isArrayOfWrappers($chartWraps)
        ) {
            return new ManyToMany($controlWraps, $chartWraps);
        }

>>>>>>> fefc9360
        throw new InvalidBindings;
    }

    /**
     * @param  array $bindings
     * @return array Array of bindings
     */
<<<<<<< HEAD
    public function createFromArray(array $bindings)
    {
        return array_map(function ($binding) {
            return $this->create($binding[0], $binding[1]);
        }, $bindings);
=======
    public static function createFromArray(array $bindings)
    {
        return array_map(function ($binding) {
            return self::create($binding[0], $binding[1]);
        }, $bindings);
    }

    private static function isArrayOfWrappers(array $array)
    {
        return array_reduce($array, function ($prev, $curr) {
            return $prev && is_subclass_of(
                $curr,
                '\Khill\Lavacharts\Dashboards\Wrappers\Wrapper'
            );
        }, true);
>>>>>>> fefc9360
    }
}<|MERGE_RESOLUTION|>--- conflicted
+++ resolved
@@ -2,16 +2,10 @@
 
 namespace Khill\Lavacharts\Dashboards\Bindings;
 
-<<<<<<< HEAD
-use \Khill\Lavacharts\Dashboards\Wrappers\ChartWrapper;
-use \Khill\Lavacharts\Dashboards\Wrappers\ControlWrapper;
-use \Khill\Lavacharts\Exceptions\InvalidBindings;
-=======
 use Khill\Lavacharts\Dashboards\Wrappers\ChartWrapper;
 use Khill\Lavacharts\Dashboards\Wrappers\ControlWrapper;
 use Khill\Lavacharts\Dashboards\Wrappers\Wrapper;
 use Khill\Lavacharts\Exceptions\InvalidBindings;
->>>>>>> fefc9360
 
 /**
  * BindingFactory Class
@@ -38,29 +32,6 @@
      * @throws \Khill\Lavacharts\Exceptions\InvalidBindings
      * @return \Khill\Lavacharts\Dashboards\Bindings\Binding
      */
-<<<<<<< HEAD
-    public function create($controlWraps, $chartWraps)
-    {
-        $chartWrapCheck   = $this->arrayValuesTest($chartWraps, 'class', 'ChartWrapper');
-        $controlWrapCheck = $this->arrayValuesTest($controlWraps, 'class', 'ControlWrapper');
-
-        if ($controlWraps instanceof ControlWrapper && $chartWraps instanceof ChartWrapper) {
-            return new OneToOne($controlWraps, $chartWraps);
-        }
-
-        if ($controlWraps instanceof ControlWrapper && $chartWrapCheck) {
-            return new OneToMany($controlWraps, $chartWraps);
-        }
-
-        if ($controlWrapCheck && $chartWraps instanceof ChartWrapper) {
-            return new ManyToOne($controlWraps, $chartWraps);
-        }
-
-        if ($controlWrapCheck && $chartWrapCheck) {
-            return new ManyToMany($controlWraps, $chartWraps);
-        }
-
-=======
     public static function create($controlWraps, $chartWraps)
     {
         if ($controlWraps instanceof ControlWrapper &&
@@ -87,7 +58,6 @@
             return new ManyToMany($controlWraps, $chartWraps);
         }
 
->>>>>>> fefc9360
         throw new InvalidBindings;
     }
 
@@ -95,13 +65,6 @@
      * @param  array $bindings
      * @return array Array of bindings
      */
-<<<<<<< HEAD
-    public function createFromArray(array $bindings)
-    {
-        return array_map(function ($binding) {
-            return $this->create($binding[0], $binding[1]);
-        }, $bindings);
-=======
     public static function createFromArray(array $bindings)
     {
         return array_map(function ($binding) {
@@ -117,6 +80,5 @@
                 '\Khill\Lavacharts\Dashboards\Wrappers\Wrapper'
             );
         }, true);
->>>>>>> fefc9360
     }
 }