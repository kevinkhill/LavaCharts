--- conflicted
+++ resolved
@@ -2,31 +2,6 @@
 
 namespace Khill\Lavacharts\Dashboards;
 
-<<<<<<< HEAD
-use \Khill\Lavacharts\Values\Label;
-use \Khill\Lavacharts\Values\ElementId;
-use \Khill\Lavacharts\Dashboards\Bindings\BindingFactory;
-use \Khill\Lavacharts\Support\Traits\RenderableTrait as IsRenderable;
-use \Khill\Lavacharts\Support\Contracts\RenderableInterface as Renderable;
-use \Khill\Lavacharts\Support\Contracts\VisualizationInterface as Visualization;
-
-/**
- * Class Dashboard
- *
- * This class is for creating interactive charts that have controls and filters.
- *
- * The dashboard takes filters, wrapped as controls, and charts to create a dynamic
- * display of data.
- *
- * @package   Khill\Lavacharts\Dashboards
- * @since     3.0.0
- * @author    Kevin Hill <kevinkhill@gmail.com>
- * @copyright (c) 2016, KHill Designs
- * @link      http://github.com/kevinkhill/lavacharts GitHub Repository Page
- * @link      http://lavacharts.com                   Official Docs Site
- * @license   http://opensource.org/licenses/MIT      MIT
- */
-=======
 use Khill\Lavacharts\Values\Label;
 use Khill\Lavacharts\Builders\DashboardBuilder;
 use Khill\Lavacharts\Dashboards\Bindings\BindingFactory;
@@ -34,7 +9,6 @@
 use Khill\Lavacharts\Support\Contracts\RenderableInterface as Renderable;
 use Khill\Lavacharts\Support\Contracts\VisualizationInterface as Visualization;
 
->>>>>>> fefc9360
 class Dashboard implements Renderable, Visualization
 {
     use IsRenderable;
@@ -59,16 +33,6 @@
      * @var string
      */
     const VISUALIZATION_PACKAGE = 'controls';
-<<<<<<< HEAD
-
-    /**
-     * Binding Factory for creating new bindings
-     *
-     * @var \Khill\Lavacharts\Dashboards\Bindings\BindingFactory
-     */
-    private $bindingFactory;
-=======
->>>>>>> fefc9360
 
     /**
      * Array of Binding objects, mapping controls to charts.
@@ -81,34 +45,16 @@
      * Builds a new Dashboard
      * If passed an array of bindings, they will be applied upon instansiation.
      *
-<<<<<<< HEAD
-     * @param \Khill\Lavacharts\Values\Label     $label     Label for the Dashboard
-     * @param array                              $bindings  Array of bindings to apply
-     * @param \Khill\Lavacharts\Values\ElementId $elementId Element Id for the Dashboard
-     */
-    public function __construct(Label $label, array $bindings = [], ElementId $elementId = null)
-    {
-        $this->bindingFactory = new BindingFactory;
-
-        $this->initRenderable($label, $elementId);
-=======
      * @param \Khill\Lavacharts\Values\Label $label
      * @param array                          $bindings
      */
     public function __construct(Label $label, array $bindings = [])
     {
         $this->label = $label;
->>>>>>> fefc9360
 
         if (empty($bindings) === false) {
             $this->setBindings($bindings);
         }
-<<<<<<< HEAD
-    }
-
-    /**
-     * Returns the chart type.
-=======
     }
 
     /**
@@ -173,7 +119,6 @@
      *   a ManyToOne binding is created.
      * - If an array of ControlWrappers is passed with an array of ChartWrappers, then
      *   a ManyToMany binding is created.
->>>>>>> fefc9360
      *
      * @since 3.1.0
      * @return string
@@ -250,11 +195,7 @@
     }
 
     /**
-<<<<<<< HEAD
-     * Binds ControlWrappers to ChartWrappers in the dashboard.
-=======
      * Batch add an array of bindings.
->>>>>>> fefc9360
      *
      * - A OneToOne binding is created if single wrappers are passed.
      * - If a single ControlWrapper is passed with an array of ChartWrappers,
@@ -269,11 +210,7 @@
      * @return \Khill\Lavacharts\Dashboards\Dashboard
      * @throws \Khill\Lavacharts\Exceptions\InvalidBindings
      */
-<<<<<<< HEAD
-    public function bind($controlWraps, $chartWraps)
-=======
     public function setBindings(array $bindings)
->>>>>>> fefc9360
     {
         $this->bindings[] = $this->bindingFactory->create($controlWraps, $chartWraps);
 
