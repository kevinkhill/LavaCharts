--- conflicted
+++ resolved
@@ -25,28 +25,6 @@
  */
 class ColumnChart extends Chart
 {
-<<<<<<< HEAD
-    public $type = 'ColumnChart';
-
-    public function __construct($chartLabel)
-    {
-        parent::__construct($chartLabel);
-
-        $this->defaults = array_merge(
-            $this->defaults,
-            array(
-                'axisTitlesPosition',
-                'barGroupWidth',
-                'focusTarget',
-                'hAxis',
-                'isHtml',
-                'isStacked',
-                'vAxes',
-                'vAxis'
-            )
-        );
-    }
-=======
     /**
      * Common methods
      */
@@ -57,7 +35,6 @@
     use \Khill\Lavacharts\Traits\TrendlinesTrait;
     use \Khill\Lavacharts\Traits\VerticalAxesTrait;
     use \Khill\Lavacharts\Traits\VerticalAxisTrait;
->>>>>>> 53abf0f1
 
     /**
      * Javascript chart type.
@@ -81,32 +58,11 @@
     const VIZ_PACKAGE = 'corechart';
 
     /**
-<<<<<<< HEAD
-     * If set to true or "relative", series elements are stacked.
-     *
-     * @param  mixed        $isStacked      bool or string "relative"
-     * @return ColumnChart
-     */
-    public function isStacked($isStacked)
-    {
-        if (is_bool($isStacked)) {
-            $this->addOption(array('isStacked' => $isStacked));
-        } elseif (is_string($isStacked) && (strtolower($isStacked) == "relative")) {
-            $this->addOption(array('isStacked' => strtolower($isStacked)));
-        } else {
-            throw $this->invalidConfigValue(
-                __FUNCTION__,
-                'string | bool',
-                'must be bool or string with a value of relative'
-            );
-        }
-=======
      * Google's visualization class name.
      *
      * @var string
      */
     const VIZ_CLASS = 'google.visualization.ColumnChart';
->>>>>>> 53abf0f1
 
     /**
      * Default configuration options for the chart.
@@ -126,41 +82,7 @@
     ];
 
     /**
-<<<<<<< HEAD
-     * Specifies properties for individual vertical axes
-     *
-     * If the chart has multiple vertical axes. Each child object is a vAxis object,
-     * and can contain all the properties supported by vAxis.
-     * These property values override any global settings for the same property.
-     *
-     * To specify a chart with multiple vertical axes, first define a new axis using
-     * series.targetAxisIndex, then configure the axis using vAxes.
-     *
-     * @param  array              $a Array of VerticalAxis objects
-     * @throws InvalidConfigValue
-     *
-     * @return ColumnChart
-     */
-    public function vAxes($a)
-    {
-        if (Utils::arrayValuesCheck($a, 'class', 'VerticalAxis')) {
-            return $this->addOption(array(__FUNCTION__ => $a));
-        } else {
-            throw $this->invalidConfigValue(
-                __FUNCTION__,
-                'array',
-                'of VerticalAxis Objects'
-            );
-        }
-    }
-
-    /**
-     * An object with members to configure various vertical axis elements. To
-     * specify properties of this property, create a new vAxis() object, set
-     * the values then pass it to this function or to the constructor.
-=======
      * Builds a new ColumnChart with the given label, datatable and options.
->>>>>>> 53abf0f1
      *
      * @param  \Khill\Lavacharts\Values\Label         $chartLabel Identifying label for the chart.
      * @param  \Khill\Lavacharts\DataTables\DataTable $datatable DataTable used for the chart.
