--- conflicted
+++ resolved
@@ -36,25 +36,6 @@
      */
     const TYPE = 'GaugeChart';
 
-<<<<<<< HEAD
-        $this->defaults = array(
-            'forceIFrame',
-            'greenColor',
-            'greenFrom',
-            'greenTo',
-            'majorTicks',
-            'max',
-            'min',
-            'minorTicks',
-            'redColor',
-            'redFrom',
-            'redTo',
-            'yellowColor',
-            'yellowFrom',
-            'yellowTo'
-        );
-    }
-=======
     /**
      * Javascript chart version.
      *
@@ -68,7 +49,6 @@
      * @var string
      */
     const VIZ_PACKAGE = 'gauge';
->>>>>>> 53abf0f1
 
     /**
      * Google's visualization class name.
