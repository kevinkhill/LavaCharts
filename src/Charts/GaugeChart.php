--- conflicted
+++ resolved
@@ -42,11 +42,7 @@
     /**
      * Returns the google javascript package name.
      *
-<<<<<<< HEAD
-     * @since  3.1.0
-=======
      * @since  3.0.5
->>>>>>> fefc9360
      * @return string
      */
     public function getJsClass()
