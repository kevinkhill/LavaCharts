<?php

namespace Khill\Lavacharts\Charts;

use \Khill\Lavacharts\Values\Label;
use \Khill\Lavacharts\Options;
use \Khill\Lavacharts\DataTables\DataTable;

/**
 * BarChart Class
 *
 * A vertical bar chart that is rendered within the browser using SVG or VML.
 * Displays tips when hovering over bars. For a horizontal version of this
 * chart, see the Bar Chart.
 *
 *
 * @package    Khill\Lavacharts
 * @subpackage Charts
 * @since      2.3.0
 * @author     Kevin Hill <kevinkhill@gmail.com>
 * @copyright  (c) 2015, KHill Designs
 * @link       http://github.com/kevinkhill/lavacharts GitHub Repository Page
 * @link       http://lavacharts.com                   Official Docs Site
 * @license    http://opensource.org/licenses/MIT MIT
 */
class BarChart extends Chart
{
<<<<<<< HEAD
    public $type = 'BarChart';

    public function __construct($chartLabel)
    {
        parent::__construct($chartLabel);

        $this->defaults = array_merge(
            $this->defaults,
            array(
                'annotations',
                'axisTitlesPosition',
                'barGroupWidth',
                //'bars',
                //'chart.subtitle',
                //'chart.title',
                'dataOpacity',
                'enableInteractivity',
                'focusTarget',
                'forceIFrame',
                'hAxes',
                'hAxis',
                'isStacked',
                'reverseCategories',
                'orientation',
                'series',
                'theme',
                /*'trendlines',
                'trendlines.n.color',
                'trendlines.n.degree',
                'trendlines.n.labelInLegend',
                'trendlines.n.lineWidth',
                'trendlines.n.opacity',
                'trendlines.n.pointSize',
                'trendlines.n.showR2',
                'trendlines.n.type',
                'trendlines.n.visibleInLegend',*/
                'vAxes',
                'vAxis'
            )
        );
    }

=======
>>>>>>> 53abf0f1
    /**
     * Common methods
     */
    use \Khill\Lavacharts\Traits\AnnotationsTrait;
    use \Khill\Lavacharts\Traits\AxisTitlesPositionTrait;
    use \Khill\Lavacharts\Traits\BarGroupWidthTrait;
    use \Khill\Lavacharts\Traits\DataOpacityTrait;
    use \Khill\Lavacharts\Traits\EnableInteractivityTrait;
    use \Khill\Lavacharts\Traits\FocusTargetTrait;
    use \Khill\Lavacharts\Traits\ForceIFrameTrait;
    use \Khill\Lavacharts\Traits\HorizontalAxesTrait;
    use \Khill\Lavacharts\Traits\HorizontalAxisTrait;
    use \Khill\Lavacharts\Traits\IsStackedTrait;
    use \Khill\Lavacharts\Traits\OrientationTrait;
    use \Khill\Lavacharts\Traits\ReverseCategoriesTrait;
    use \Khill\Lavacharts\Traits\SeriesTrait;
    use \Khill\Lavacharts\Traits\ThemeTrait;
    use \Khill\Lavacharts\Traits\TrendlinesTrait;
    use \Khill\Lavacharts\Traits\VerticalAxesTrait;
    use \Khill\Lavacharts\Traits\VerticalAxisTrait;

    /**
     * Javascript chart type.
     *
     * @var string
     */
    const TYPE = 'BarChart';

    /**
     * Javascript chart version.
     *
     * @var string
     */
    const VERSION = '1';

    /**
     * Javascript chart package.
     *
     * @var string
     */
    const VIZ_PACKAGE = 'corechart';

    /**
     * Google's visualization class name.
     *
     * @var string
     */
    const VIZ_CLASS = 'google.visualization.BarChart';


    /**
     * Default configuration options for the chart.
     *
     * @var array
     */
    private $barDefaults = [
        'annotations',
        'axisTitlesPosition',
        'barGroupWidth',
        'dataOpacity',
        'enableInteractivity',
        'focusTarget',
        'forceIFrame',
        'hAxes',
        'hAxis',
        'isStacked',
        'orientation',
        'reverseCategories',
        'series',
        'theme',
        'trendlines',
        'vAxes',
        'vAxis'
    ];

    /**
     * Builds a new BarChart with the given label, datatable and options.
     *
     * @param  \Khill\Lavacharts\Values\Label         $chartLabel Identifying label for the chart.
     * @param  \Khill\Lavacharts\DataTables\DataTable $datatable DataTable used for the chart.
     * @param array                                   $config
     */
    public function __construct(Label $chartLabel, DataTable $datatable, $config = [])
    {
        $options = new Options($this->barDefaults);

        parent::__construct($chartLabel, $datatable, $options, $config);
    }
}<|MERGE_RESOLUTION|>--- conflicted
+++ resolved
@@ -25,51 +25,6 @@
  */
 class BarChart extends Chart
 {
-<<<<<<< HEAD
-    public $type = 'BarChart';
-
-    public function __construct($chartLabel)
-    {
-        parent::__construct($chartLabel);
-
-        $this->defaults = array_merge(
-            $this->defaults,
-            array(
-                'annotations',
-                'axisTitlesPosition',
-                'barGroupWidth',
-                //'bars',
-                //'chart.subtitle',
-                //'chart.title',
-                'dataOpacity',
-                'enableInteractivity',
-                'focusTarget',
-                'forceIFrame',
-                'hAxes',
-                'hAxis',
-                'isStacked',
-                'reverseCategories',
-                'orientation',
-                'series',
-                'theme',
-                /*'trendlines',
-                'trendlines.n.color',
-                'trendlines.n.degree',
-                'trendlines.n.labelInLegend',
-                'trendlines.n.lineWidth',
-                'trendlines.n.opacity',
-                'trendlines.n.pointSize',
-                'trendlines.n.showR2',
-                'trendlines.n.type',
-                'trendlines.n.visibleInLegend',*/
-                'vAxes',
-                'vAxis'
-            )
-        );
-    }
-
-=======
->>>>>>> 53abf0f1
     /**
      * Common methods
      */
