<?php

namespace Khill\Lavacharts\Charts;

use Khill\Lavacharts\Builders\ChartBuilder;
use Khill\Lavacharts\Exceptions\InvalidDataTable;

/**
 * ChartFactory Class
 *
 * Used for creating new charts and removing the need for the main Lavacharts
 * class to handle the creation.
 *
 *
 * @category  Class
 * @package   Khill\Lavacharts\Charts
 * @since     3.0.5
 * @author    Kevin Hill <kevinkhill@gmail.com>
 * @copyright (c) 2016, KHill Designs
 * @link      http://github.com/kevinkhill/lavacharts GitHub Repository Page
 * @link      http://lavacharts.com                   Official Docs Site
 * @license   http://opensource.org/licenses/MIT      MIT
 */
class ChartFactory
{
    /**
<<<<<<< HEAD
=======
     * Instance of the ChartBuilder for, well, building charts.
     *
     * @var \Khill\Lavacharts\Charts\ChartBuilder
     */
    private $chartBuilder;

    /**
     * Types of charts that can be created.
     *
     * @var array
     */
    public static $CHART_TYPES = [
        'AreaChart',
        'AnnotationChart',
        'BarChart',
        'BubbleChart',
        'CalendarChart',
        'CandlestickChart',
        'ColumnChart',
        'ComboChart',
        //'GanttChart', @TODO: Gantt charts have to use the new gstatic loader.js so some refactoring of lava.js is in order :(
        'GaugeChart',
        'GeoChart',
        'HistogramChart',
        'LineChart',
        'PieChart',
        'SankeyChart',
        'ScatterChart',
        'SteppedAreaChart',
        'TableChart',
        'TimelineChart',
        'TreemapChart'
    ];

    /**
     * ChartFactory constructor.
     */
    public function __construct()
    {
        $this->chartBuilder = new ChartBuilder;
    }

    /**
>>>>>>> f42cc1f1
     * Create new chart from type with DataTable and config passed
     * from the main Lavacharts class.
     *
     * @param  string $type Type of chart to create.
     * @param  array  $args Passed arguments from __call in Lavacharts.
     * @return \Khill\Lavacharts\Charts\Chart
     * @throws \Khill\Lavacharts\Exceptions\InvalidChartType
     * @throws \Khill\Lavacharts\Exceptions\InvalidDataTable
     */
    public static function create($type, $args)
    {
        if (isset($args[1]) === false) {
            throw new InvalidDataTable;
        }

        $builder = new ChartBuilder;

        $builder->setType($type)
                ->setLabel($args[0])
                ->setDatatable($args[1]);

        if (isset($args[2])) {
            if (is_string($args[2])) {
                $builder->setElementId($args[2]);
            }

            if (is_array($args[2])) {
                if (array_key_exists('elementId', $args[2])) {
                    $builder->setElementId($args[2]['elementId']);
                    unset($args[2]['elementId']);
                }

                if (array_key_exists('png', $args[2])) {
                    $builder->setPngOutput($args[2]['png']);
                    unset($args[2]['png']);
                }

<<<<<<< HEAD
                $builder->setOptions($args[2]);
=======
                if (array_key_exists('material', $args[2])) {
                    $this->chartBuilder->setMaterialOutput($args[2]['material']);
                    unset($args[2]['material']);
                }

                $this->chartBuilder->setOptions($args[2]);
>>>>>>> f42cc1f1
            }
        }

        if (isset($args[3])) {
            $builder->setElementId($args[3]);
        }

        return $builder->getChart();
    }

    /**
     * Returns an array of supported chart types.
     *
<<<<<<< HEAD
     * @since  3.0.5
=======
     * @since  3.1.0
>>>>>>> f42cc1f1
     * @return array
     */
    public static function getChartTypes()
    {
        $types = [];

        foreach (new \IteratorIterator(new \FilesystemIterator(__DIR__)) as $file) {
            $filename = $file->getFilename();

            if (!in_array($filename, ['Chart.php', 'ChartFactory.php'])) {
                $types[] = rtrim($filename, '.php');
            }
        }

        return $types;
    }

    /**
     * Returns the array of supported chart types.
     *
<<<<<<< HEAD
     * @since  3.0.5
     * @param  string $type Type of chart to isNonEmpty.
=======
     * @since  3.1.0
     * @param  string $type Type of chart to check.
>>>>>>> f42cc1f1
     * @return bool
     */
    public static function isValidChart($type)
    {
        return in_array($type, self::getChartTypes(), true);
    }
}<|MERGE_RESOLUTION|>--- conflicted
+++ resolved
@@ -2,8 +2,8 @@
 
 namespace Khill\Lavacharts\Charts;
 
-use Khill\Lavacharts\Builders\ChartBuilder;
-use Khill\Lavacharts\Exceptions\InvalidDataTable;
+use \Khill\Lavacharts\Builders\ChartBuilder;
+use \Khill\Lavacharts\Exceptions\InvalidDataTable;
 
 /**
  * ChartFactory Class
@@ -14,7 +14,7 @@
  *
  * @category  Class
  * @package   Khill\Lavacharts\Charts
- * @since     3.0.5
+ * @since     3.1.0
  * @author    Kevin Hill <kevinkhill@gmail.com>
  * @copyright (c) 2016, KHill Designs
  * @link      http://github.com/kevinkhill/lavacharts GitHub Repository Page
@@ -24,8 +24,6 @@
 class ChartFactory
 {
     /**
-<<<<<<< HEAD
-=======
      * Instance of the ChartBuilder for, well, building charts.
      *
      * @var \Khill\Lavacharts\Charts\ChartBuilder
@@ -69,7 +67,6 @@
     }
 
     /**
->>>>>>> f42cc1f1
      * Create new chart from type with DataTable and config passed
      * from the main Lavacharts class.
      *
@@ -79,93 +76,68 @@
      * @throws \Khill\Lavacharts\Exceptions\InvalidChartType
      * @throws \Khill\Lavacharts\Exceptions\InvalidDataTable
      */
-    public static function create($type, $args)
+    public function create($type, $args)
     {
         if (isset($args[1]) === false) {
             throw new InvalidDataTable;
         }
 
-        $builder = new ChartBuilder;
-
-        $builder->setType($type)
-                ->setLabel($args[0])
-                ->setDatatable($args[1]);
+        $this->chartBuilder->setType($type)
+                           ->setLabel($args[0])
+                           ->setDatatable($args[1]);
 
         if (isset($args[2])) {
             if (is_string($args[2])) {
-                $builder->setElementId($args[2]);
+                $this->chartBuilder->setElementId($args[2]);
             }
 
             if (is_array($args[2])) {
                 if (array_key_exists('elementId', $args[2])) {
-                    $builder->setElementId($args[2]['elementId']);
+                    $this->chartBuilder->setElementId($args[2]['elementId']);
                     unset($args[2]['elementId']);
                 }
 
                 if (array_key_exists('png', $args[2])) {
-                    $builder->setPngOutput($args[2]['png']);
+                    $this->chartBuilder->setPngOutput($args[2]['png']);
                     unset($args[2]['png']);
                 }
 
-<<<<<<< HEAD
-                $builder->setOptions($args[2]);
-=======
                 if (array_key_exists('material', $args[2])) {
                     $this->chartBuilder->setMaterialOutput($args[2]['material']);
                     unset($args[2]['material']);
                 }
 
                 $this->chartBuilder->setOptions($args[2]);
->>>>>>> f42cc1f1
             }
         }
 
         if (isset($args[3])) {
-            $builder->setElementId($args[3]);
+            $this->chartBuilder->setElementId($args[3]);
         }
 
-        return $builder->getChart();
-    }
-
-    /**
-     * Returns an array of supported chart types.
-     *
-<<<<<<< HEAD
-     * @since  3.0.5
-=======
-     * @since  3.1.0
->>>>>>> f42cc1f1
-     * @return array
-     */
-    public static function getChartTypes()
-    {
-        $types = [];
-
-        foreach (new \IteratorIterator(new \FilesystemIterator(__DIR__)) as $file) {
-            $filename = $file->getFilename();
-
-            if (!in_array($filename, ['Chart.php', 'ChartFactory.php'])) {
-                $types[] = rtrim($filename, '.php');
-            }
-        }
-
-        return $types;
+        return $this->chartBuilder->getChart();
     }
 
     /**
      * Returns the array of supported chart types.
      *
-<<<<<<< HEAD
-     * @since  3.0.5
-     * @param  string $type Type of chart to isNonEmpty.
-=======
+     * @since  3.1.0
+     * @return array
+     */
+    public static function getChartTypes()
+    {
+        return static::$CHART_TYPES;
+    }
+
+    /**
+     * Returns the array of supported chart types.
+     *
      * @since  3.1.0
      * @param  string $type Type of chart to check.
->>>>>>> f42cc1f1
      * @return bool
      */
     public static function isValidChart($type)
     {
-        return in_array($type, self::getChartTypes(), true);
+        return in_array($type, self::$CHART_TYPES, true);
     }
 }