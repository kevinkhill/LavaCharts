--- conflicted
+++ resolved
@@ -2,17 +2,6 @@
 
 namespace Khill\Lavacharts\Charts;
 
-<<<<<<< HEAD
-use Khill\Lavacharts\Support\Customizable;
-use Khill\Lavacharts\DataTables\DataTable;
-use Khill\Lavacharts\Values\ElementId;
-use Khill\Lavacharts\Values\Label;
-use Khill\Lavacharts\Support\Traits\RenderableTrait as IsRenderable;
-use Khill\Lavacharts\Support\Contracts\RenderableInterface as Renderable;
-use Khill\Lavacharts\Support\Contracts\WrappableInterface as Wrappable;
-use Khill\Lavacharts\Support\Contracts\JsonableInterface as Jsonable;
-use Khill\Lavacharts\Support\Contracts\VisualizationInterface as Visualization;
-=======
 use \Khill\Lavacharts\Support\Customizable;
 use \Khill\Lavacharts\DataTables\DataTable;
 use \Khill\Lavacharts\Values\ElementId;
@@ -24,7 +13,6 @@
 use \Khill\Lavacharts\Support\Contracts\WrappableInterface as Wrappable;
 use \Khill\Lavacharts\Support\Contracts\JsonableInterface as Jsonable;
 use \Khill\Lavacharts\Support\Contracts\VisualizationInterface as Visualization;
->>>>>>> f42cc1f1
 
 /**
  * Class Chart
@@ -90,7 +78,7 @@
     /**
      * Returns the Filter wrap type.
      *
-     * @since  3.0.5
+     * @since  3.1.0
      * @return string
      */
     public function getWrapType()
@@ -101,7 +89,7 @@
     /**
      * Returns the chart version.
      *
-     * @since  3.0.5
+     * @since  3.1.0
      * @return string
      */
     public function getVersion()
@@ -112,7 +100,7 @@
     /**
      * Returns the chart visualization class.
      *
-     * @since  3.0.5
+     * @since  3.1.0
      * @return string
      */
     public function getJsPackage()
@@ -123,7 +111,7 @@
     /**
      * Returns the chart visualization package.
      *
-     * @since  3.0.5
+     * @since  3.1.0
      * @return string
      */
     public function getJsClass()
@@ -144,7 +132,7 @@
     /**
      * Retrieves the events if any have been assigned to the chart.
      *
-     * @since  3.0.5
+     * @since  3.1.0
      * @return array
      */
     public function getEvents()
@@ -169,20 +157,18 @@
      * This is method was added in 2.5 as a bandaid to remove the handcuffs from
      * users who want to add options that Google has added, that I have not.
      * I didn't intend to restrict the user to only select options, as the
-     * goal was to type isNonEmpty and validate. This method can be used to set
+     * goal was to type check and validate. This method can be used to set
      * any option, just pass in arrays with key value pairs for any setting.
      *
      * If the setting is an object, per the google docs, then use multi-dimensional
      * arrays and they will be converted upon rendering.
      *
      * @since  3.0.0
-     * @param  array $options Array of customization options for the chart
+     * @param  array $optionArray Array of customization options for the chart
      * @return \Khill\Lavacharts\Charts\Chart
      */
-    public function customize(array $options)
+    public function customize($optionArray)
     {
-        $this->setOptions($options);
-
-        return $this;
+        return $this->setOptions($optionArray);
     }
 }