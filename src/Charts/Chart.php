--- conflicted
+++ resolved
@@ -2,17 +2,6 @@
 
 namespace Khill\Lavacharts\Charts;
 
-<<<<<<< HEAD
-use \Khill\Lavacharts\Support\Customizable;
-use \Khill\Lavacharts\DataTables\DataTable;
-use \Khill\Lavacharts\Values\ElementId;
-use \Khill\Lavacharts\Values\Label;
-use \Khill\Lavacharts\Support\Traits\RenderableTrait as IsRenderable;
-use \Khill\Lavacharts\Support\Contracts\RenderableInterface as Renderable;
-use \Khill\Lavacharts\Support\Contracts\WrappableInterface as Wrappable;
-use \Khill\Lavacharts\Support\Contracts\JsonableInterface as Jsonable;
-use \Khill\Lavacharts\Support\Contracts\VisualizationInterface as Visualization;
-=======
 use Khill\Lavacharts\Support\Customizable;
 use Khill\Lavacharts\DataTables\DataTable;
 use Khill\Lavacharts\Values\ElementId;
@@ -22,7 +11,6 @@
 use Khill\Lavacharts\Support\Contracts\WrappableInterface as Wrappable;
 use Khill\Lavacharts\Support\Contracts\JsonableInterface as Jsonable;
 use Khill\Lavacharts\Support\Contracts\VisualizationInterface as Visualization;
->>>>>>> fefc9360
 
 /**
  * Class Chart
@@ -87,53 +75,6 @@
 
     /**
      * Returns the Filter wrap type.
-<<<<<<< HEAD
-     *
-     * @since  3.1.0
-     * @return string
-     */
-    public function getWrapType()
-    {
-        return static::WRAP_TYPE;
-    }
-
-    /**
-     * Returns the chart version.
-     *
-     * @since  3.1.0
-     * @return string
-     */
-    public function getVersion()
-    {
-        return static::VERSION;
-    }
-
-    /**
-     * Returns the chart visualization class.
-     *
-     * @since  3.1.0
-     * @return string
-     */
-    public function getJsPackage()
-    {
-        return static::VISUALIZATION_PACKAGE;
-    }
-
-    /**
-     * Returns the chart visualization package.
-     *
-     * @since  3.1.0
-     * @return string
-     */
-    public function getJsClass()
-    {
-        return 'google.visualization.' . static::TYPE;
-    }
-
-    /**
-     * Return a JSON representation of the chart, which would be the customizations.
-     *
-=======
      *
      * @since  3.0.5
      * @return string
@@ -179,7 +120,6 @@
     /**
      * Return a JSON representation of the chart, which would be the customizations.
      *
->>>>>>> fefc9360
      * @return string
      */
     public function toJson()
@@ -212,11 +152,7 @@
     /**
      * Retrieves the events if any have been assigned to the chart.
      *
-<<<<<<< HEAD
-     * @since  3.1.0
-=======
      * @since  3.0.5
->>>>>>> fefc9360
      * @return array
      */
     public function getEvents()
@@ -236,26 +172,6 @@
 
     /**
      * Sets any configuration option, with no checks for type / validity
-<<<<<<< HEAD
-     *
-     *
-     * This is method was added in 2.5 as a bandaid to remove the handcuffs from
-     * users who want to add options that Google has added, that I have not.
-     * I didn't intend to restrict the user to only select options, as the
-     * goal was to type check and validate. This method can be used to set
-     * any option, just pass in arrays with key value pairs for any setting.
-     *
-     * If the setting is an object, per the google docs, then use multi-dimensional
-     * arrays and they will be converted upon rendering.
-     *
-     * @since  3.0.0
-     * @param  array $optionArray Array of customization options for the chart
-     * @return \Khill\Lavacharts\Charts\Chart
-     */
-    public function customize($optionArray)
-    {
-        return $this->setOptions($optionArray);
-=======
      *
      *
      * This is method was added in 2.5 as a bandaid to remove the handcuffs from
@@ -276,6 +192,5 @@
         $this->setOptions($options);
 
         return $this;
->>>>>>> fefc9360
     }
 }