--- conflicted
+++ resolved
@@ -6,13 +6,6 @@
 use \Khill\Lavacharts\Options;
 use \Khill\Lavacharts\JsonConfig;
 use \Khill\Lavacharts\Values\Label;
-<<<<<<< HEAD
-use \Khill\Lavacharts\Values\ElementId;
-use \Khill\Lavacharts\Javascript\JavascriptFactory;
-use \Khill\Lavacharts\Configs\DataTable;
-use \Khill\Lavacharts\Configs\Animation;
-=======
->>>>>>> 5e3b53c9
 use \Khill\Lavacharts\Configs\Legend;
 use \Khill\Lavacharts\Configs\Tooltip;
 use \Khill\Lavacharts\Configs\TextStyle;
@@ -384,28 +377,14 @@
      * To specify properties of this object, pass in an array of valid options.
      *
      *
-<<<<<<< HEAD
-     * @return string Javascript code blocks
-=======
      * @access public
      * @param  array $legendConfig Options for the chart's legend.
      * @return \Khill\Lavacharts\Charts\Chart
      * @throws \Khill\Lavacharts\Exceptions\InvalidConfigValue
->>>>>>> 5e3b53c9
      */
     public function legend($legendConfig)
     {
-<<<<<<< HEAD
-        if ($elemId instanceof ElementId === false) {
-            $elemId = new ElementId($elemId);
-        }
-
-        $jsf = new JavascriptFactory;
-
-        return $jsf->getChartJs($this, $elemId);
-=======
         return $this->setOption(__FUNCTION__, new Legend($legendConfig));
->>>>>>> 5e3b53c9
     }
 
     /**
