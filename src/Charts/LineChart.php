<?php

namespace Khill\Lavacharts\Charts;

use \Khill\Lavacharts\Values\Label;
use \Khill\Lavacharts\Options;
use \Khill\Lavacharts\DataTables\DataTable;

/**
 * LineChart Class
 *
 * A line chart that is rendered within the browser using SVG or VML. Displays
 * tips when hovering over points.
 *
 *
 * @package    Khill\Lavacharts
 * @subpackage Charts
 * @since      1.0.0
 * @author     Kevin Hill <kevinkhill@gmail.com>
 * @copyright  (c) 2015, KHill Designs
 * @link       http://github.com/kevinkhill/lavacharts GitHub Repository Page
 * @link       http://lavacharts.com                   Official Docs Site
 * @license    http://opensource.org/licenses/MIT MIT
 */
class LineChart extends Chart
{
<<<<<<< HEAD
    public function __construct($chartLabel)
    {
        parent::__construct($chartLabel);

        $this->type = 'LineChart';

        $this->defaults = array_merge(
            $this->defaults,
            array(
                'axisTitlesPosition',
                'curveType',
                'focusTarget',
                'hAxis',
                'isHtml',
                'interpolateNulls',
                'lineWidth',
                'pointSize',
                'vAxes',
                'vAxis'
            )
        );
    }

=======
>>>>>>> 53abf0f1
    /**
     * Common Methods
     */
    use \Khill\Lavacharts\Traits\AxisTitlesPositionTrait;
    use \Khill\Lavacharts\Traits\CurveTypeTrait;
    use \Khill\Lavacharts\Traits\FocusTargetTrait;
    use \Khill\Lavacharts\Traits\HorizontalAxisTrait;
    use \Khill\Lavacharts\Traits\InterpolateNullsTrait;
    use \Khill\Lavacharts\Traits\LineWidthTrait;
    use \Khill\Lavacharts\Traits\PointSizeTrait;
    use \Khill\Lavacharts\Traits\TrendlinesTrait;
    use \Khill\Lavacharts\Traits\VerticalAxesTrait;
    use \Khill\Lavacharts\Traits\VerticalAxisTrait;

    /**
     * Javascript chart type.
     *
     * @var string
     */
    const TYPE = 'LineChart';

    /**
     * Javascript chart version.
     *
     * @var string
     */
    const VERSION = '1';

    /**
     * Javascript chart package.
     *
     * @var string
     */
    const VIZ_PACKAGE = 'corechart';

    /**
     * Google's visualization class name.
     *
     * @var string
     */
    const VIZ_CLASS = 'google.visualization.LineChart';

    /**
     * Default configuration options for the chart.
     *
     * @var array
     */
    private $lineDefaults = [
        'axisTitlesPosition',
        'curveType',
        'focusTarget',
        'hAxis',
        'interpolateNulls',
        'lineWidth',
        'pointSize',
        'trendlines',
        'vAxes',
        'vAxis'
    ];

    /**
<<<<<<< HEAD
     * Specifies properties for individual vertical axes
     *
     * If the chart has multiple vertical axes. Each child object is a vAxis object,
     * and can contain all the properties supported by vAxis.
     * These property values override any global settings for the same property.
     *
     * To specify a chart with multiple vertical axes, first define a new axis using
     * series.targetAxisIndex, then configure the axis using vAxes.
     *
     * @param  array              $a Array of VerticalAxis objects
     * @throws InvalidConfigValue
     *
     * @return LineChart
     */
    public function vAxes($a)
    {
        if (Utils::arrayValuesCheck($a, 'class', 'VerticalAxis')) {
            return $this->addOption(array(__FUNCTION__ => $a));
        } else {
            throw $this->invalidConfigValue(
                __FUNCTION__,
                'array',
                'of VerticalAxis Objects'
            );
        }
    }

    /**
     * An object with members to configure various vertical axis elements. To
     * specify properties of this property, create a new vAxis() object, set
     * the values then pass it to this function or to the constructor.
=======
     * Builds a new LineChart with the given label, datatable and options.
>>>>>>> 53abf0f1
     *
     * @param  \Khill\Lavacharts\Values\Label         $chartLabel Identifying label for the chart.
     * @param  \Khill\Lavacharts\DataTables\DataTable $datatable DataTable used for the chart.
     * @param array                                   $config
     */
    public function __construct(Label $chartLabel, DataTable $datatable, $config = [])
    {
        $options = new Options($this->lineDefaults);

        parent::__construct($chartLabel, $datatable, $options, $config);
    }
}<|MERGE_RESOLUTION|>--- conflicted
+++ resolved
@@ -24,32 +24,6 @@
  */
 class LineChart extends Chart
 {
-<<<<<<< HEAD
-    public function __construct($chartLabel)
-    {
-        parent::__construct($chartLabel);
-
-        $this->type = 'LineChart';
-
-        $this->defaults = array_merge(
-            $this->defaults,
-            array(
-                'axisTitlesPosition',
-                'curveType',
-                'focusTarget',
-                'hAxis',
-                'isHtml',
-                'interpolateNulls',
-                'lineWidth',
-                'pointSize',
-                'vAxes',
-                'vAxis'
-            )
-        );
-    }
-
-=======
->>>>>>> 53abf0f1
     /**
      * Common Methods
      */
@@ -111,41 +85,7 @@
     ];
 
     /**
-<<<<<<< HEAD
-     * Specifies properties for individual vertical axes
-     *
-     * If the chart has multiple vertical axes. Each child object is a vAxis object,
-     * and can contain all the properties supported by vAxis.
-     * These property values override any global settings for the same property.
-     *
-     * To specify a chart with multiple vertical axes, first define a new axis using
-     * series.targetAxisIndex, then configure the axis using vAxes.
-     *
-     * @param  array              $a Array of VerticalAxis objects
-     * @throws InvalidConfigValue
-     *
-     * @return LineChart
-     */
-    public function vAxes($a)
-    {
-        if (Utils::arrayValuesCheck($a, 'class', 'VerticalAxis')) {
-            return $this->addOption(array(__FUNCTION__ => $a));
-        } else {
-            throw $this->invalidConfigValue(
-                __FUNCTION__,
-                'array',
-                'of VerticalAxis Objects'
-            );
-        }
-    }
-
-    /**
-     * An object with members to configure various vertical axis elements. To
-     * specify properties of this property, create a new vAxis() object, set
-     * the values then pass it to this function or to the constructor.
-=======
      * Builds a new LineChart with the given label, datatable and options.
->>>>>>> 53abf0f1
      *
      * @param  \Khill\Lavacharts\Values\Label         $chartLabel Identifying label for the chart.
      * @param  \Khill\Lavacharts\DataTables\DataTable $datatable DataTable used for the chart.
