--- conflicted
+++ resolved
@@ -74,22 +74,7 @@
      *
      * @var string
      */
-<<<<<<< HEAD
-    public function barGroupWidth($b)
-    {
-        if (Utils::isIntOrPercent($b)) {
-            return $this->addOption(array('bar' => array('groupWidth' => $b)));
-        } else {
-            throw $this->invalidConfigValue(
-                __FUNCTION__,
-                'string | int',
-                'must be a valid int or percent [ 50 | 65% ]'
-            );
-        }
-    }
-=======
     const VIZ_PACKAGE = 'corechart';
->>>>>>> 53abf0f1
 
     /**
      * Google's visualization class name.
