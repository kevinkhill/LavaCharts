<?php
<<<<<<< HEAD
=======

namespace Khill\Lavacharts\Laravel;
>>>>>>> 30011891

namespace Khill\Lavacharts\Laravel;

use \Khill\Lavacharts\Lavacharts;
use \Illuminate\Support\ServiceProvider;
use \Illuminate\Foundation\AliasLoader;

class LavachartsServiceProvider extends ServiceProvider
{
    protected $defer = false;

    public function boot()
    {
        /**
         * If the package method exists, we're using Laravel 4
         */
        if (method_exists($this, 'package')) {
            $this->package('khill/lavacharts');
        }

        include __DIR__.'/BladeTemplateExtensions.php';
    }

    public function register()
    {
        $this->app['lavacharts'] = $this->app->share(
<<<<<<< HEAD
            function ($app) {
                return new Lavacharts;
=======
            function () {
                return new \Khill\Lavacharts\Lavacharts;
>>>>>>> 30011891
            }
        );

        $this->app->booting(
            function () {
                $loader = AliasLoader::getInstance();
                $loader->alias('Lava', 'Khill\Lavacharts\Laravel\LavachartsFacade');
            }
        );
    }

    public function provides()
    {
        return ['lavacharts'];
    }
}<|MERGE_RESOLUTION|>--- conflicted
+++ resolved
@@ -1,9 +1,4 @@
 <?php
-<<<<<<< HEAD
-=======
-
-namespace Khill\Lavacharts\Laravel;
->>>>>>> 30011891
 
 namespace Khill\Lavacharts\Laravel;
 
@@ -30,13 +25,8 @@
     public function register()
     {
         $this->app['lavacharts'] = $this->app->share(
-<<<<<<< HEAD
-            function ($app) {
+            function () {
                 return new Lavacharts;
-=======
-            function () {
-                return new \Khill\Lavacharts\Lavacharts;
->>>>>>> 30011891
             }
         );
 
