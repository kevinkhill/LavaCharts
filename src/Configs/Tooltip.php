--- conflicted
+++ resolved
@@ -23,25 +23,7 @@
 class Tooltip extends JsonConfig
 {
     /**
-<<<<<<< HEAD
-     * Tooltip is HTML.
-     *
-     * @var bool
-     */
-    public $isHtml;  
-    
-    /**
-     * Show color code for the tooltip.
-     *
-     * @var bool
-     */
-    public $showColorCode;
-
-    /**
-     * Tooltip text style
-=======
      * Type of JsonConfig object
->>>>>>> 53abf0f1
      *
      * @var string
      */
@@ -72,26 +54,6 @@
 
         parent::__construct($options, $config);
     }
-
-	/**
-     * Sets whether the tooltip is HTML.
-     *
-     * @param  bool $isHtml
-     * @throws InvalidConfigValue
-     * @return Tooltip
-     */
-    public function isHtml($isHtml)
-    {
-        if (is_bool($isHtml)) {
-            $this->isHtml = $isHtml;
-        } else {
-            throw new InvalidConfigValue(
-                __FUNCTION__,
-                'bool'
-            );
-        }
-        return $this;
-    }    
 
     /**
      * Sets whether to show the color code.
