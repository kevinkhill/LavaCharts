<?php

namespace Khill\Lavacharts\Configs;

use \Khill\Lavacharts\JsonConfig;
use \Khill\Lavacharts\Options;

/**
 * Tooltip ConfigObject
 *
 * An object containing all the values for the tooltip which can be passed
 * into the chart's options.
 *
 *
 * @package    Khill\Lavacharts
 * @subpackage Configs
 * @author     Kevin Hill <kevinkhill@gmail.com>
 * @copyright  (c) 2015, KHill Designs
 * @link       http://github.com/kevinkhill/lavacharts GitHub Repository Page
 * @link       http://lavacharts.com                   Official Docs Site
 * @license    http://opensource.org/licenses/MIT MIT
 */
class Tooltip extends JsonConfig
{
    /**
<<<<<<< HEAD
     * Type of JsonConfig object
=======
     * Tooltip is HTML.
     *
     * @var bool
     */
    public $isHtml;  
    
    /**
     * Show color code for the tooltip.
     *
     * @var bool
     */
    public $showColorCode;

    /**
     * Tooltip text style
>>>>>>> 4f85b4ea
     *
     * @var string
     */
    const TYPE = 'Tooltip';

    /**
     * Default options for Tooltips
     *
     * @var array
     */
    private $defaults = [
        'showColorCode',
        'textStyle',
        'trigger'
    ];

    /**
     * Builds the tooltip object with specified options.
     *
     * @param  array $config Configuration options for the tooltip
     * @return \Khill\Lavacharts\Configs\Tooltip
     * @throws \Khill\Lavacharts\Exceptions\InvalidConfigValue
     * @throws \Khill\Lavacharts\Exceptions\InvalidConfigProperty
     */
    public function __construct($config = [])
    {
        $options = new Options($this->defaults);

        parent::__construct($options, $config);
    }

	/**
     * Sets whether the tooltip is HTML.
     *
     * @param  bool $isHtml
     * @throws InvalidConfigValue
     * @return Tooltip
     */
    public function isHtml($isHtml)
    {
        if (is_bool($isHtml)) {
            $this->isHtml = $isHtml;
        } else {
            throw new InvalidConfigValue(
                __FUNCTION__,
                'bool'
            );
        }
        return $this;
    }    

    /**
     * Sets whether to show the color code.
     *
     * @param  bool $showColorCode State of showing the color code.
     * @return \Khill\Lavacharts\Configs\Tooltip
     * @throws \Khill\Lavacharts\Exceptions\InvalidConfigValue
     */
    public function showColorCode($showColorCode)
    {
        return $this->setBoolOption(__FUNCTION__, $showColorCode);
    }

    /**
     * Sets the text style of the tooltip.
     *
     * @param  array $textStyleConfig
     * @return \Khill\Lavacharts\Configs\Tooltip
     * @throws \Khill\Lavacharts\Exceptions\InvalidConfigValue
     */
    public function textStyle($textStyleConfig)
    {
        return $this->setOption(__FUNCTION__, new TextStyle($textStyleConfig));
    }

    /**
     * Sets the user interaction that causes the tooltip to be displayed.
     *
     * 'focus' - The tooltip will be displayed when the user hovers over an element.
     * 'none'  - The tooltip will not be displayed.
     *
     * @param  string $trigger Type of trigger.
     * @return \Khill\Lavacharts\Configs\Tooltip
     * @throws \Khill\Lavacharts\Exceptions\InvalidConfigValue
     */
    public function trigger($trigger)
    {
        $values = [
            'focus',
            'none'
        ];

        return $this->setStringInArrayOption(__FUNCTION__, $trigger, $values);
    }
}<|MERGE_RESOLUTION|>--- conflicted
+++ resolved
@@ -23,25 +23,7 @@
 class Tooltip extends JsonConfig
 {
     /**
-<<<<<<< HEAD
      * Type of JsonConfig object
-=======
-     * Tooltip is HTML.
-     *
-     * @var bool
-     */
-    public $isHtml;  
-    
-    /**
-     * Show color code for the tooltip.
-     *
-     * @var bool
-     */
-    public $showColorCode;
-
-    /**
-     * Tooltip text style
->>>>>>> 4f85b4ea
      *
      * @var string
      */
@@ -53,6 +35,7 @@
      * @var array
      */
     private $defaults = [
+        'isHtml',
         'showColorCode',
         'textStyle',
         'trigger'
@@ -77,21 +60,13 @@
      * Sets whether the tooltip is HTML.
      *
      * @param  bool $isHtml
-     * @throws InvalidConfigValue
-     * @return Tooltip
+     * @return \Khill\Lavacharts\Configs\Tooltip
+     * @throws \Khill\Lavacharts\Exceptions\InvalidConfigValue
      */
     public function isHtml($isHtml)
     {
-        if (is_bool($isHtml)) {
-            $this->isHtml = $isHtml;
-        } else {
-            throw new InvalidConfigValue(
-                __FUNCTION__,
-                'bool'
-            );
-        }
-        return $this;
-    }    
+        return $this->setBoolOption(__FUNCTION__, $isHtml);
+    }
 
     /**
      * Sets whether to show the color code.
