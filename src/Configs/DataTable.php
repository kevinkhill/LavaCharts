--- conflicted
+++ resolved
@@ -113,7 +113,7 @@
      *
      * @access public
      * @param  string    $timezone
-     * @return DataTable
+     * @return self
      */
     public function __construct($timezone = null)
     {
@@ -128,7 +128,7 @@
      *
      * @access public
      * @param  string    $timezone
-     * @return DataTable
+     * @return self
      */
     public function setTimezone($timezone)
     {
@@ -156,7 +156,7 @@
      *
      * @access public
      * @param  string    $dateTimeFormat
-     * @return DataTable
+     * @return self
      */
     public function setDateTimeFormat($dateTimeFormat)
     {
@@ -193,15 +193,10 @@
      * @param  string                A label for the column. (Optional)
      * @param  string                An ID for the column. (Optional)
      * @param  Format                A column formatter object. (Optional)
-<<<<<<< HEAD
+     * @param  string                A role for the column. (Optional)
      * @throws \Khill\Lavacharts\Exceptions\InvalidConfigValue
      * @throws \Khill\Lavacharts\Exceptions\InvalidConfigProperty
-=======
-     * @param  string                A role for the column. (Optional)
-     * @throws InvalidConfigValue
-     * @throws InvalidConfigProperty
->>>>>>> 9ff4fef7
-     * @return DataTable
+     * @return self
      */
     public function addColumn($typeOrDescArr, $optLabel = '', $optId = '', Format $formatter = null, $role = '')
     {
@@ -225,7 +220,7 @@
      * @access public
      * @param  array              $arrOfCols Array of columns to batch add to the DataTable.
      * @throws \Khill\Lavacharts\Exceptions\InvalidConfigValue
-     * @return DataTable
+     * @return self
      */
     public function addColumns($arrOfCols)
     {
@@ -251,7 +246,7 @@
      * @param  Format                A column formatter object. (Optional)
      * @throws \Khill\Lavacharts\Exceptions\InvalidConfigValue
      * @throws \Khill\Lavacharts\Exceptions\InvalidConfigProperty
-     * @return DataTable
+     * @return self
      */
     public function addStringColumn($optLabel, Format $formatter = null)
     {
@@ -266,7 +261,7 @@
      * @param  Format                A column formatter object. (Optional)
      * @throws \Khill\Lavacharts\Exceptions\InvalidConfigValue
      * @throws \Khill\Lavacharts\Exceptions\InvalidConfigProperty
-     * @return DataTable
+     * @return self
      */
     public function addDateColumn($optLabel, Format $formatter = null)
     {
@@ -281,7 +276,7 @@
      * @param  Format                A column formatter object. (Optional)
      * @throws \Khill\Lavacharts\Exceptions\InvalidConfigValue
      * @throws \Khill\Lavacharts\Exceptions\InvalidConfigProperty
-     * @return DataTable
+     * @return self
      */
     public function addNumberColumn($optLabel, Format $formatter = null)
     {
@@ -295,7 +290,7 @@
      * @param  integer                $colIndex
      * @param  Format             $formatter
      * @throws InvalidColumnIndex
-     * @return DataTable
+     * @return self
      */
     public function formatColumn($colIndex, Format $formatter)
     {
@@ -313,7 +308,7 @@
      *
      * @access public
      * @param  array     $colFormatArr
-     * @return DataTable
+     * @return self
      */
     public function formatColumns($colFormatArr)
     {
@@ -356,8 +351,8 @@
      *
      * @access public
      * @param  mixed $optCellArray Array of values or DataCells.
-     * @throws InvalidCellCount
-     * @return DataTable
+     * @throws \Khill\Lavacharts\Exceptions\InvalidCellCount
+     * @return self
      */
     public function addRow($optCellArray = null)
     {
@@ -407,8 +402,8 @@
      *
      * @see   addRow()
      * @access public
-     * @param array Multi-dimensional array of rows.
-     * @return DataTable
+     * @param  array Multi-dimensional array of rows.
+     * @return self
      */
     public function addRows($arrayOfRows)
     {
@@ -541,9 +536,9 @@
      * Supplemental function to add columns from an array.
      *
      * @access private
-     * @param  array                   $colDefArray
-     * @throws InvalidColumnDefinition
-     * @return DataTable
+     * @param  array $colDefArray
+     * @throws \Khill\Lavacharts\Exceptions\InvalidColumnDefinition
+     * @return self
      */
     private function addColumnFromArray($colDefArray)
     {
@@ -560,17 +555,13 @@
      * Supplemental function to add columns from strings.
      *
      * @access private
-     * @param  array               $type
-     * @param  array               $label
-     * @param  array               $id
-     * @param  array               $format
-<<<<<<< HEAD
+     * @param  array  $type
+     * @param  array  $label
+     * @param  array  $id
+     * @param  array  $format
+     * @param  string $role
      * @throws \Khill\Lavacharts\Exceptions\InvalidConfigValue
-=======
-     * @param  array               $role
-     * @throws InvalidConfigValue
->>>>>>> 9ff4fef7
-     * @return DataTable
+     * @return self
      */
     private function addColumnFromStrings($type, $label = '', $id = '', $format = null, $role = '')
     {
