<?php

namespace Khill\Lavacharts\Javascript;

use Khill\Lavacharts\Support\Buffer;

/**
 * JavascriptFactory Class
 *
 * This class takes charts and uses all the info to build the complete
 * javascript blocks for outputting into the page.
 *
 * @category   Class
 * @package    Khill\Lavacharts\Javascript
 * @since      2.0.0
 * @author     Kevin Hill <kevinkhill@gmail.com>
 * @copyright  (c) 2017, KHill Designs
 * @link       http://github.com/kevinkhill/lavacharts GitHub Repository Page
 * @link       http://lavacharts.com                   Official Docs Site
 * @license    http://opensource.org/licenses/MIT MIT
 */
class JavascriptFactory
{
    /**
     * Javascript output buffer.
     *
     * @var \Khill\Lavacharts\Support\Buffer
     */
    protected $buffer;

    /**
     * Javascript template for output.
     *
     * @var string
     */
    protected $template;

    /**
     * Array of variables and values to apply to the javascript template.
     *
     * @var array
     */
    protected $templateVars;

    /**
     * JavascriptFactory constructor.
     *
     * @param string $outputTemplate
     */
    public function __construct($outputTemplate)
    {
        $projectRoot = __DIR__ . '/../../';

        $this->template = file_get_contents(
<<<<<<< HEAD
            realpath($projectRoot . $outputTemplate)
=======
            realpath(__DIR__ . '/../../javascript/templates/' . $outputTemplate)
>>>>>>> 4b7f8e5a
        );

        $this->buffer = new Buffer($this->template);

        /** Replacing the template variables with values */
        foreach ($this->getTemplateVars() as $var => $value) {
            $this->buffer->replace('<'.$var.'>', $value);
        }

        /** Converting string dates to date constructors */
        $this->buffer->pregReplace('/"Date\(((:?[0-9]+,?)+)\)"/', 'new Date(\1)');

        /** Converting string nulls to actual nulls */
        $this->buffer->pregReplace('/"null"/', 'null');
    }

    /**
     * Returns the output buffer for the javascript.
     *
     * @return \Khill\Lavacharts\Support\Buffer
     */
    public function getOutputBuffer()
    {
        return $this->buffer;
    }
}<|MERGE_RESOLUTION|>--- conflicted
+++ resolved
@@ -52,11 +52,7 @@
         $projectRoot = __DIR__ . '/../../';
 
         $this->template = file_get_contents(
-<<<<<<< HEAD
-            realpath($projectRoot . $outputTemplate)
-=======
             realpath(__DIR__ . '/../../javascript/templates/' . $outputTemplate)
->>>>>>> 4b7f8e5a
         );
 
         $this->buffer = new Buffer($this->template);
