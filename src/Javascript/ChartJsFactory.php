--- conflicted
+++ resolved
@@ -2,9 +2,7 @@
 
 namespace Khill\Lavacharts\Javascript;
 
-use Khill\Lavacharts\Lavacharts;
-use Khill\Lavacharts\Charts\Chart;
-use Khill\Lavacharts\Values\ElementId;
+use \Khill\Lavacharts\Charts\Chart;
 
 /**
  * ChartFactory Class
@@ -28,7 +26,7 @@
      *
      * @var string
      */
-    const OUTPUT_TEMPLATE = '/../../javascript/templates/chart.tmpl.js';
+    const OUTPUT_TEMPLATE = 'templates/chart.tmpl.js';
 
     /**
      * Chart to create javascript from.
@@ -52,22 +50,13 @@
     protected $formatTemplate;
 
     /**
-     * Element Id to render into
-     *
-     * @var string
-     */
-    private $elementId;
-
-    /**
      * Creates a new ChartJsFactory with the javascript template.
      *
-     * @param  \Khill\Lavacharts\Charts\Chart    $chart Chart to process
-     * @param \Khill\Lavacharts\Values\ElementId $elementId
+     * @param  \Khill\Lavacharts\Charts\Chart $chart Chart to process
      */
-    public function __construct(Chart $chart, ElementId $elementId)
+    public function __construct(Chart $chart)
     {
-        $this->chart     = $chart;
-        $this->elementId = $elementId;
+        $this->chart = $chart;
 
         $this->eventTemplate =
             'google.visualization.events.addListener(this.chart, "%s", function (event) {'.PHP_EOL.
@@ -78,27 +67,34 @@
             'this.formats["col%1$s"] = new %2$s(%3$s);'.PHP_EOL.
             'this.formats["col%1$s"].format(this.data, %1$s);'.PHP_EOL;
 
-        $this->templateVars = [
+        parent::__construct(self::OUTPUT_TEMPLATE);
+    }
+
+    /**
+     * Builds the template variables from the chart.
+     *
+     * @since  3.0.0
+     * @access protected
+     * @return string Javascript code block.
+     */
+    protected function getTemplateVars()
+    {
+        $vars = [
             'chartLabel'   => $this->chart->getLabelStr(),
             'chartType'    => $this->chart->getType(),
             'chartVer'     => $this->chart->getVersion(),
             'chartClass'   => $this->chart->getJsClass(),
             'chartPackage' => $this->chart->getJsPackage(),
             'chartData'    => $this->chart->getDataTableJson(),
-<<<<<<< HEAD
-            'chartOptions' => $this->chart->toJson(),
-            'elemId'       => $this->elementId,//$this->chart->getElementIdStr(),
-=======
             'elemId'       => $this->chart->getElementIdStr(),
             'chartOptions' => $this->chart->toJson(),
->>>>>>> f42cc1f1
             'pngOutput'    => false,
             'formats'      => '',
             'events'       => ''
         ];
 
         if (method_exists($this->chart, 'getPngOutput')) {
-            $this->templateVars['pngOutput'] = $this->chart->getPngOutput();
+            $vars['pngOutput'] = $this->chart->getPngOutput();
         }
 
         if (method_exists($this->chart, 'getMaterialOutput')) {
@@ -111,23 +107,23 @@
         }
 
         if ($this->chart->getDataTable()->hasFormattedColumns()) {
-            $this->templateVars['formats'] = $this->buildFormatters();
+            $vars['formats'] = $this->buildFormatters();
         }
 
         if ($this->chart->hasEvents()) {
-            $this->templateVars['events'] = $this->buildEventCallbacks();
+            $vars['events'] = $this->buildEventCallbacks();
         }
 
-        parent::__construct(self::OUTPUT_TEMPLATE);
+        return $vars;
     }
 
     /**
      * Builds the javascript object of event callbacks.
      *
-     * @access private
+     * @access protected
      * @return string Javascript code block.
      */
-    private function buildEventCallbacks()
+    protected function buildEventCallbacks()
     {
         $buffer = '';
         $events = $this->chart->getEvents();
@@ -146,10 +142,10 @@
     /**
      * Builds the javascript for the datatable column formatters.
      *
-     * @access private
+     * @access protected
      * @return string Javascript code block.
      */
-    private function buildFormatters()
+    protected function buildFormatters()
     {
         $buffer  = '';
         $columns = $this->chart->getDataTable()->getFormattedColumns();
