<?php

namespace Khill\Lavacharts;

<<<<<<< HEAD
use \Khill\Lavacharts\Values\Label;
use \Khill\Lavacharts\Charts\Chart;
use \Khill\Lavacharts\Dashboards\Dashboard;
use \Khill\Lavacharts\Exceptions\ChartNotFound;
use \Khill\Lavacharts\Exceptions\DashboardNotFound;
use \Khill\Lavacharts\Support\Contracts\RenderableInterface as Renderable;
=======
use Khill\Lavacharts\Values\Label;
use Khill\Lavacharts\Charts\Chart;
use Khill\Lavacharts\Charts\ChartFactory;
use Khill\Lavacharts\Dashboards\Dashboard;
use Khill\Lavacharts\Exceptions\ChartNotFound;
use Khill\Lavacharts\Exceptions\DashboardNotFound;
use Khill\Lavacharts\Support\Contracts\RenderableInterface as Renderable;
>>>>>>> fefc9360

/**
 * Class Volcano
 *
 * Storage class that holds all defined charts and dashboards.
 *
 * @package   Khill\Lavacharts
 * @since     2.0.0
 * @author    Kevin Hill <kevinkhill@gmail.com>
 * @copyright (c) 2016, KHill Designs
 * @link      http://github.com/kevinkhill/lavacharts GitHub Repository Page
 * @link      http://lavacharts.com                   Official Docs Site
 * @license   http://opensource.org/licenses/MIT      MIT
 */
class Volcano
{
    /**
     * Holds all of the defined Charts.
     *
     * @var \Khill\Lavacharts\Charts\Chart[]
     */
    private $charts = [];

    /**
     * Holds all of the defined Dashboards.
     *
     * @var \Khill\Lavacharts\Dashboards\Dashboard[]
     */
    private $dashboards = [];

    /**
     * Stores a Chart or Dashboard in the Volcano.
     *
<<<<<<< HEAD
     * @since  3.1.0
     * @param  \Khill\Lavacharts\Configs\Renderable $renderable
     * @return \Khill\Lavacharts\Charts\Chart|\Khill\Lavacharts\Dashboards\Dashboard
=======
     * @since  3.0.3
     * @param  Renderable $renderable
     * @return Chart|Dashboard
>>>>>>> fefc9360
     */
    public function store(Renderable $renderable)
    {
        if ($renderable instanceof Dashboard) {
            $retVal = $this->storeDashboard($renderable);
        }

        if ($renderable instanceof Chart) {
            $retVal = $this->storeChart($renderable);
        }

        return $retVal;
    }

    /**
     * Fetches an existing Chart or Dashboard from the volcano storage.
     *
<<<<<<< HEAD
     * @since  3.1.0
     * @param  string                         $type  Type of Chart or Dashboard.
     * @param  \Khill\Lavacharts\Values\Label $label Label of the Chart or Dashboard.
     * @return \Khill\Lavacharts\Charts\Chart|\Khill\Lavacharts\Dashboards\Dashboard
=======
     * @since  3.0.3
     * @param  string                         $type  Type of Chart or Dashboard.
     * @param  \Khill\Lavacharts\Values\Label $label Label of the Chart or Dashboard.
     * @return Chart|Dashboard
>>>>>>> fefc9360
     * @throws \Khill\Lavacharts\Exceptions\ChartNotFound
     * @throws \Khill\Lavacharts\Exceptions\DashboardNotFound
     */
    public function get($type, Label $label)
    {
        if ($type == 'Dashboard') {
            return $this->getDashboard($label);
        } else {
            return $this->getChart($type, $label);
        }
    }

    /**
     * Returns all stored charts and dashboards
     *
<<<<<<< HEAD
     * @since  3.1.0
     * @return \Khill\Lavacharts\Configs\Renderable[]
=======
     * @since  3.0.3
     * @return Renderable[]
>>>>>>> fefc9360
     */
    public function getAll()
    {
        $charts = [];

        foreach ($this->charts as $chartType) {
            foreach ($chartType as $chart) {
                $charts[] = $chart;
            }
        }

        return array_merge($charts, $this->dashboards);
    }

    /**
     * Simple true/false test if a chart exists.
     *
<<<<<<< HEAD
     * @param  string                         $type  Type of chart to check.
     * @param  \Khill\Lavacharts\Values\Label $label Identifying label of a chart to check.
=======
     * @param  string $type  Type of chart to check.
     * @param  Label  $label Identifying label of a chart to check.
>>>>>>> fefc9360
     * @return bool
     */
    public function checkChart($type, Label $label)
    {
<<<<<<< HEAD
        if ((is_string($type) && strlen($type) > 0) === false) {
=======
        if (ChartFactory::isValidChart($type) === false) {
>>>>>>> fefc9360
            return false;
        }

        if (array_key_exists($type, $this->charts) === false) {
            return false;
        }

        return array_key_exists((string) $label, $this->charts[$type]);
    }

    /**
     * Simple true/false test if a dashboard exists.
     *
<<<<<<< HEAD
     * @param  \Khill\Lavacharts\Values\Label $label Identifying label of a dashboard to check.
=======
     * @param  Label $label Identifying label of a dashboard to isNonEmpty.
>>>>>>> fefc9360
     * @return bool
     */
    public function checkDashboard(Label $label)
    {
        return array_key_exists((string) $label, $this->dashboards);
    }

    /**
<<<<<<< HEAD
     * Stores a chart in the volcano datastore and gives it back.
     *
     * @access private
     * @param  \Khill\Lavacharts\Charts\Chart $chart Chart to store in the volcano.
     * @return \Khill\Lavacharts\Charts\Chart
=======
     * Stores a chart in the volcano and gives it back.
     *
     * @access private
     * @param  Chart $chart Chart to store in the volcano.
     * @return Chart
>>>>>>> fefc9360
     */
    private function storeChart(Chart $chart)
    {
        $this->charts[$chart->getType()][(string) $chart->getLabel()] = $chart;

        return $chart;
    }

    /**
<<<<<<< HEAD
     * Stores a dashboard in the volcano datastore and gives it back.
     *
     * @access private
     * @param  \Khill\Lavacharts\Dashboards\Dashboard $dashboard Dashboard to store in the volcano.
     * @return \Khill\Lavacharts\Dashboards\Dashboard
=======
     * Stores a dashboard in the volcano and gives it back.
     *
     * @access private
     * @param  Dashboard $dashboard Dashboard to store in the volcano.
     * @return Dashboard
>>>>>>> fefc9360
     */
    private function storeDashboard(Dashboard $dashboard)
    {
        $this->dashboards[(string) $dashboard->getLabel()] = $dashboard;

        return $dashboard;
    }

    /**
<<<<<<< HEAD
     * Retrieves a chart from the volcano datastore.
     *
     * @access private
     * @param  string $type  Type of chart to store.
     * @param  \Khill\Lavacharts\Values\Label $label Identifying label for the chart.
     * @throws \Khill\Lavacharts\Exceptions\ChartNotFound
     * @return \Khill\Lavacharts\Charts\Chart
=======
     * Retrieves a chart from the volcano.
     *
     * @access private
     * @param  string $type  Type of chart to store.
     * @param  Label  $label Identifying label for the chart.
     * @throws ChartNotFound
     * @return Chart
>>>>>>> fefc9360
     */
    private function getChart($type, Label $label)
    {
        if ($this->checkChart($type, $label) === false) {
            throw new ChartNotFound($type, $label);
        }

        return $this->charts[$type][(string) $label];
    }

    /**
<<<<<<< HEAD
     * Retrieves a dashboard from the volcano datastore.
     *
     * @access private
     * @param  \Khill\Lavacharts\Values\Label $label Identifying label for the dashboard.
     * @throws \Khill\Lavacharts\Exceptions\DashboardNotFound
     * @return \Khill\Lavacharts\Dashboards\Dashboard
=======
     * Retrieves a dashboard from the volcano.
     *
     * @access private
     * @param  Label $label Identifying label for the dashboard.
     * @throws DashboardNotFound
     * @return Dashboard
>>>>>>> fefc9360
     */
    private function getDashboard(Label $label)
    {
        if ($this->checkDashboard($label) === false) {
            throw new DashboardNotFound($label);
        }

        return $this->dashboards[(string) $label];
    }
}<|MERGE_RESOLUTION|>--- conflicted
+++ resolved
@@ -2,14 +2,6 @@
 
 namespace Khill\Lavacharts;
 
-<<<<<<< HEAD
-use \Khill\Lavacharts\Values\Label;
-use \Khill\Lavacharts\Charts\Chart;
-use \Khill\Lavacharts\Dashboards\Dashboard;
-use \Khill\Lavacharts\Exceptions\ChartNotFound;
-use \Khill\Lavacharts\Exceptions\DashboardNotFound;
-use \Khill\Lavacharts\Support\Contracts\RenderableInterface as Renderable;
-=======
 use Khill\Lavacharts\Values\Label;
 use Khill\Lavacharts\Charts\Chart;
 use Khill\Lavacharts\Charts\ChartFactory;
@@ -17,7 +9,6 @@
 use Khill\Lavacharts\Exceptions\ChartNotFound;
 use Khill\Lavacharts\Exceptions\DashboardNotFound;
 use Khill\Lavacharts\Support\Contracts\RenderableInterface as Renderable;
->>>>>>> fefc9360
 
 /**
  * Class Volcano
@@ -51,15 +42,9 @@
     /**
      * Stores a Chart or Dashboard in the Volcano.
      *
-<<<<<<< HEAD
-     * @since  3.1.0
-     * @param  \Khill\Lavacharts\Configs\Renderable $renderable
-     * @return \Khill\Lavacharts\Charts\Chart|\Khill\Lavacharts\Dashboards\Dashboard
-=======
      * @since  3.0.3
      * @param  Renderable $renderable
      * @return Chart|Dashboard
->>>>>>> fefc9360
      */
     public function store(Renderable $renderable)
     {
@@ -77,17 +62,10 @@
     /**
      * Fetches an existing Chart or Dashboard from the volcano storage.
      *
-<<<<<<< HEAD
-     * @since  3.1.0
-     * @param  string                         $type  Type of Chart or Dashboard.
-     * @param  \Khill\Lavacharts\Values\Label $label Label of the Chart or Dashboard.
-     * @return \Khill\Lavacharts\Charts\Chart|\Khill\Lavacharts\Dashboards\Dashboard
-=======
      * @since  3.0.3
      * @param  string                         $type  Type of Chart or Dashboard.
      * @param  \Khill\Lavacharts\Values\Label $label Label of the Chart or Dashboard.
      * @return Chart|Dashboard
->>>>>>> fefc9360
      * @throws \Khill\Lavacharts\Exceptions\ChartNotFound
      * @throws \Khill\Lavacharts\Exceptions\DashboardNotFound
      */
@@ -103,13 +81,8 @@
     /**
      * Returns all stored charts and dashboards
      *
-<<<<<<< HEAD
-     * @since  3.1.0
-     * @return \Khill\Lavacharts\Configs\Renderable[]
-=======
      * @since  3.0.3
      * @return Renderable[]
->>>>>>> fefc9360
      */
     public function getAll()
     {
@@ -127,22 +100,13 @@
     /**
      * Simple true/false test if a chart exists.
      *
-<<<<<<< HEAD
-     * @param  string                         $type  Type of chart to check.
-     * @param  \Khill\Lavacharts\Values\Label $label Identifying label of a chart to check.
-=======
      * @param  string $type  Type of chart to check.
      * @param  Label  $label Identifying label of a chart to check.
->>>>>>> fefc9360
      * @return bool
      */
     public function checkChart($type, Label $label)
     {
-<<<<<<< HEAD
-        if ((is_string($type) && strlen($type) > 0) === false) {
-=======
         if (ChartFactory::isValidChart($type) === false) {
->>>>>>> fefc9360
             return false;
         }
 
@@ -156,11 +120,7 @@
     /**
      * Simple true/false test if a dashboard exists.
      *
-<<<<<<< HEAD
-     * @param  \Khill\Lavacharts\Values\Label $label Identifying label of a dashboard to check.
-=======
      * @param  Label $label Identifying label of a dashboard to isNonEmpty.
->>>>>>> fefc9360
      * @return bool
      */
     public function checkDashboard(Label $label)
@@ -169,19 +129,11 @@
     }
 
     /**
-<<<<<<< HEAD
-     * Stores a chart in the volcano datastore and gives it back.
-     *
-     * @access private
-     * @param  \Khill\Lavacharts\Charts\Chart $chart Chart to store in the volcano.
-     * @return \Khill\Lavacharts\Charts\Chart
-=======
      * Stores a chart in the volcano and gives it back.
      *
      * @access private
      * @param  Chart $chart Chart to store in the volcano.
      * @return Chart
->>>>>>> fefc9360
      */
     private function storeChart(Chart $chart)
     {
@@ -191,19 +143,11 @@
     }
 
     /**
-<<<<<<< HEAD
-     * Stores a dashboard in the volcano datastore and gives it back.
-     *
-     * @access private
-     * @param  \Khill\Lavacharts\Dashboards\Dashboard $dashboard Dashboard to store in the volcano.
-     * @return \Khill\Lavacharts\Dashboards\Dashboard
-=======
      * Stores a dashboard in the volcano and gives it back.
      *
      * @access private
      * @param  Dashboard $dashboard Dashboard to store in the volcano.
      * @return Dashboard
->>>>>>> fefc9360
      */
     private function storeDashboard(Dashboard $dashboard)
     {
@@ -213,15 +157,6 @@
     }
 
     /**
-<<<<<<< HEAD
-     * Retrieves a chart from the volcano datastore.
-     *
-     * @access private
-     * @param  string $type  Type of chart to store.
-     * @param  \Khill\Lavacharts\Values\Label $label Identifying label for the chart.
-     * @throws \Khill\Lavacharts\Exceptions\ChartNotFound
-     * @return \Khill\Lavacharts\Charts\Chart
-=======
      * Retrieves a chart from the volcano.
      *
      * @access private
@@ -229,7 +164,6 @@
      * @param  Label  $label Identifying label for the chart.
      * @throws ChartNotFound
      * @return Chart
->>>>>>> fefc9360
      */
     private function getChart($type, Label $label)
     {
@@ -241,21 +175,12 @@
     }
 
     /**
-<<<<<<< HEAD
-     * Retrieves a dashboard from the volcano datastore.
-     *
-     * @access private
-     * @param  \Khill\Lavacharts\Values\Label $label Identifying label for the dashboard.
-     * @throws \Khill\Lavacharts\Exceptions\DashboardNotFound
-     * @return \Khill\Lavacharts\Dashboards\Dashboard
-=======
      * Retrieves a dashboard from the volcano.
      *
      * @access private
      * @param  Label $label Identifying label for the dashboard.
      * @throws DashboardNotFound
      * @return Dashboard
->>>>>>> fefc9360
      */
     private function getDashboard(Label $label)
     {
