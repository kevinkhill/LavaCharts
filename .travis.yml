language: php

sudo: false

notifications:
  webhooks:
    urls:
      - https://webhooks.gitter.im/e/0a100612ee5327ce066f
    on_success: change  # options: [always|never|change] default: always
    on_failure: always  # options: [always|never|change] default: always
    on_start: false     # default: false

php:
  - 5.4
  - 5.5
  - 5.6
  - 7
  - hhvm

matrix:
  fast_finish: true
  allow_failures:
    - php: 7
    - php: hhvm

branches:
  only:
    - "master"
    - "2.5"
    - "3.0"

cache:
  directories:
    - vendor
    - node_modules

before_install:
<<<<<<< HEAD
  - nvm install node
  - nvm use node
=======
  - nvm install 0.12
  - nvm use 0.12
>>>>>>> 734d9559
  - npm config set spin false

install:
  - npm install karma karma-jasmine karma-phantomjs-launcher jasmine-core
  #- composer install --no-progress
  - composer update --prefer-lowest

before_script:
  - echo 'date.timezone = "America/Los_Angeles"' >> ~/.phpenv/versions/$(phpenv version-name)/etc/conf.d/travis.ini
  - mkdir -p build/logs

script:
  #- php -i | grep timezone
  - phpunit -c configs/phpunit.xml.dist
  - npm test

after_script:
  - php vendor/bin/coveralls<|MERGE_RESOLUTION|>--- conflicted
+++ resolved
@@ -35,13 +35,8 @@
     - node_modules
 
 before_install:
-<<<<<<< HEAD
-  - nvm install node
-  - nvm use node
-=======
   - nvm install 0.12
   - nvm use 0.12
->>>>>>> 734d9559
   - npm config set spin false
 
 install:
