--- conflicted
+++ resolved
@@ -12,15 +12,9 @@
 matrix:
   fast_finish: true
   allow_failures:
-<<<<<<< HEAD
-    - php:
-     - 7.0
-     - hhvm
-=======
     php:
       - 7.0
       - hhvm
->>>>>>> 6a365547
 
 branches:
   only:
