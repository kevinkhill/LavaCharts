{
    "name": "khill/lavacharts",
    "description": "PHP wrapper library for the Google Chart API",
    "keywords": [
        "charts",
        "graphs",
        "google",
        "laravel",
        "symfony"
    ],
    "homepage": "http://lavacharts.com",
    "license": "MIT",
    "authors": [
        {
            "name": "Kevin Hill",
            "email": "kevinkhill@gmail.com",
            "role": "Creator"
        },
        {
            "name": "SendDerek",
            "homepage": "https://github.com/SendDerek",
            "role": "Contributor"
        },
        {
            "name": " MicahKV",
            "email": "micah138@yahoo.com",
            "role": "Contributor"
        },
        {
            "name": "deringer",
            "homepage": "https://github.com/deringer",
            "role": "Contributor"
        },
        {
            "name": "stevebauman",
            "homepage": "https://github.com/stevebauman",
            "role": "Contributor"
        },
        {
            "name": "rajivseelam",
            "homepage": "https://github.com/rajivseelam",
            "role": "Contributor"
        },
        {
            "name": "tobias-kuendig",
            "homepage": "https://github.com/tobias-kuendig",
            "role": "Contributor"
        },
        {
            "name": "Stonos",
            "homepage": "https://github.com/Stonos",
            "role": "Contributor"
        }
    ],
    "support": {
        "docs": "http://lavacharts.com",
        "email": "kevinkhill@gmail.com",
        "forum": "https://gitter.im/kevinkhill/lavacharts",
        "wiki": "https://github.com/kevinkhill/lavacharts/wiki",
        "source": "https://github.com/kevinkhill/lavacharts",
        "issues": "https://github.com/kevinkhill/lavacharts/issues"
    },
    "require": {
        "php": ">=5.4.0",
        "nesbot/carbon": "~1.14"
    },
    "suggest": {
        "khill/lavacharts-laravel": "Integrates a service provider, facade and blade template extensions.",
        "khill/lavacharts-symfony": "Integrates a bundle with service locater and twig template extensions.",
        "khill/datatableplus": "Adds extra features to DataTables such as csv and laravel collection parsing."
    },
    "autoload": {
        "psr-4": {
            "Khill\\Lavacharts\\": "src/"
        }
    },
    "require-dev": {
        "phpunit/phpunit": "~4.5",
        "mybuilder/phpunit-accelerator": "~1.1",
        "mockery/mockery": "~0.9",
        "squizlabs/php_codesniffer": "~2.5",
        "satooshi/php-coveralls": "~1.0",
        "codeclimate/php-test-reporter": "~0.3"
    },
    "autoload-dev": {
        "psr-4": {
            "Khill\\Lavacharts\\Tests\\": "tests/"
        }
    },
<<<<<<< HEAD
=======
    "scripts": {
        "test": "phpunit -c phpunit.xml",
        "cs": "phpcs --standard=PSR2 src tests",
        "cbf" : "phpcbf --standard=PSR2 src tests"
    },
>>>>>>> fefc9360
    "extra": {
        "branch-alias": {
            "dev-master": "3.1.x-dev"
        }
    },
<<<<<<< HEAD
     "config": {
        "platform": {
            "php": "5.4"
        }
    },
=======
>>>>>>> fefc9360
    "minimum-stability": "stable"
}<|MERGE_RESOLUTION|>--- conflicted
+++ resolved
@@ -87,26 +87,15 @@
             "Khill\\Lavacharts\\Tests\\": "tests/"
         }
     },
-<<<<<<< HEAD
-=======
     "scripts": {
         "test": "phpunit -c phpunit.xml",
         "cs": "phpcs --standard=PSR2 src tests",
         "cbf" : "phpcbf --standard=PSR2 src tests"
     },
->>>>>>> fefc9360
     "extra": {
         "branch-alias": {
             "dev-master": "3.1.x-dev"
         }
     },
-<<<<<<< HEAD
-     "config": {
-        "platform": {
-            "php": "5.4"
-        }
-    },
-=======
->>>>>>> fefc9360
     "minimum-stability": "stable"
 }