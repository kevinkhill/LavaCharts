{
    "name": "khill/lavacharts",
    "description": "PHP wrapper library for the Google Chart API",
    "keywords": ["charts", "graphs", "google"],
    "homepage": "http://lavacharts.com",
    "type": "library",
    "license": "MIT",
    "authors": [
        {
            "name": "Kevin Hill",
            "email": "kevinkhill@gmail.com",
            "role": "Developer"
        }
    ],
    "require": {
        "php": ">=5.3.0",
        "nesbot/carbon": "~1.14"
    },
    "require-dev": {
        "phpunit/phpunit": "~4.5",
        "mockery/mockery": "~0.9",
        "mybuilder/phpunit-accelerator": "~1.1",
        "squizlabs/php_codesniffer": "~2.0",
        "sami/sami": "~2.0",
        "satooshi/php-coveralls": "~0.6"
    },
    "autoload": {
        "psr-0": { "Khill\\Lavacharts": "src/" }
    },
    "autoload-dev": {
        "psr-4": { "Khill\\Lavacharts\\Tests\\": "tests/" }
    },
    "extra": {
        "branch-alias": {
<<<<<<< HEAD
            "dev-master": "2.3-dev"
=======
            "dev-master": "2.2.x-dev"
>>>>>>> 8bf3d370
        }
    },
    "minimum-stability": "stable"
}<|MERGE_RESOLUTION|>--- conflicted
+++ resolved
@@ -32,11 +32,7 @@
     },
     "extra": {
         "branch-alias": {
-<<<<<<< HEAD
-            "dev-master": "2.3-dev"
-=======
             "dev-master": "2.2.x-dev"
->>>>>>> 8bf3d370
         }
     },
     "minimum-stability": "stable"
