--- conflicted
+++ resolved
@@ -1,41 +1,35 @@
-<<<<<<< HEAD
-# Lavacharts
+# Lavacharts v3.0
 [![Total Downloads](https://img.shields.io/packagist/dt/khill/lavacharts.svg?style=plastic)](https://packagist.org/packages/khill/lavacharts)
 [![License](https://img.shields.io/packagist/l/khill/lavacharts.svg?style=plastic)](http://opensource.org/licenses/MIT)
 [![Minimum PHP Version](https://img.shields.io/badge/php-%3E%3D%205.4-8892BF.svg?style=plastic)](https://php.net/)
 [![Gitter](https://badges.gitter.im/Join%20Chat.svg)](https://gitter.im/kevinkhill/lavacharts?utm_source=badge&utm_medium=badge&utm_campaign=pr-badge)
-[![PayPayl](https://img.shields.io/badge/paypal-donate-yellow.svg?style=plastic)](https://www.paypal.com/cgi-bin/webscr?cmd=_s-xclick&hosted_button_id=FLP6MYY3PYSFQ) 
-=======
-# Lavacharts [![Total Downloads](https://img.shields.io/packagist/dt/khill/lavacharts.svg?style=plastic)](https://packagist.org/packages/khill/lavacharts) [![License](https://img.shields.io/packagist/l/khill/lavacharts.svg?style=plastic)](http://opensource.org/licenses/MIT) [![PayPayl](https://img.shields.io/badge/paypal-donate-yellow.svg?style=plastic)](https://www.paypal.com/cgi-bin/webscr?cmd=_s-xclick&hosted_button_id=FLP6MYY3PYSFQ) [![Gitter](https://badges.gitter.im/Join%20Chat.svg)](https://gitter.im/kevinkhill/lavacharts?utm_source=badge&utm_medium=badge&utm_campaign=pr-badge)
+[![PayPayl](https://img.shields.io/badge/paypal-donate-yellow.svg?style=plastic)](https://www.paypal.com/cgi-bin/webscr?cmd=_s-xclick&hosted_button_id=FLP6MYY3PYSFQ)
 
-Lavacharts is a graphing / chart library for PHP5.3+ that wraps the Google Chart API
->>>>>>> 4f85b4ea
-
-Lavacharts is a graphing / chart library for PHP5.4+ that wraps the Google Chart API
+Lavacharts is a graphing / chart library for PHP5.4+ that wraps Google's Javascript Chart API
 
 Stable:
 [![Current Release](https://img.shields.io/github/release/kevinkhill/lavacharts.svg?style=plastic)](https://github.com/kevinkhill/lavacharts/releases)
-[![Build Status](https://img.shields.io/travis/kevinkhill/lavacharts/2.5.svg?style=plastic)](https://travis-ci.org/kevinkhill/lavacharts)
-[![Coverage Status](https://img.shields.io/coveralls/kevinkhill/lavacharts/2.5.svg?style=plastic)](https://coveralls.io/r/kevinkhill/lavacharts?branch=2.5)
+[![Build Status](https://img.shields.io/travis/kevinkhill/lavacharts/master.svg?style=plastic)](https://travis-ci.org/kevinkhill/lavacharts)
+[![Coverage Status](https://img.shields.io/coveralls/kevinkhill/lavacharts/master.svg?style=plastic)](https://coveralls.io/r/kevinkhill/lavacharts?branch=master)
 
 Dev:
 [![Current Release](https://img.shields.io/badge/release-dev--3.0-brightgreen.svg?style=plastic)](https://github.com/kevinkhill/lavacharts/tree/3.0)
 [![Build Status](https://img.shields.io/travis/kevinkhill/lavacharts/3.0.svg?style=plastic)](https://travis-ci.org/kevinkhill/lavacharts)
 [![Coverage Status](https://img.shields.io/coveralls/kevinkhill/lavacharts/3.0.svg?style=plastic)](https://coveralls.io/r/kevinkhill/lavacharts?branch=3.0)
 
-## Version 3.0 is still a work in progress, but mostly stable.
-Check here for notes on how to  [upgrade from 2.5.x to 3.0.x](https://github.com/kevinkhill/lavacharts/wiki/Upgrading-from-2.5-to-3.0)
+## Version 3.0
+Upgrade guide: [Migrating from 2.5.x to 3.0.x](https://github.com/kevinkhill/lavacharts/wiki/Upgrading-from-2.5-to-3.0)
 
 ## Package Features
-- Blade template extensions for laravel
 - Lava.js module for interacting with charts client-side
   - AJAX data reloading
   - Fetching charts
   - Events integration
-- DataTable addColumn aliases
-- DataTable column formatters
-- [Carbon](https://github.com/briannesbitt/Carbon) support for date columns
-- Supports string, number, date, and timeofday columns
+- Column Formatters
+- Column Roles
+- Blade template extensions for laravel
+- Twig template extensions for Symfony
+- [Carbon](https://github.com/briannesbitt/Carbon) support for date/datetime/timeofday columns
 - Now supporting 12 Charts!
   - Area, Bar, Calendar, Column, Combo, Donut, Gauge, Geo, Line, Pie, Scatter, Table
 - [DataTablePlus](https://github.com/kevinkhill/datatableplus) package can be added to parse CSV files or Eloquent collections into DataTables.
@@ -46,40 +40,72 @@
 
 ## Installing
 In your project's main ```composer.json``` file, add this line to the requirements:
-
-  ```
-  "khill/lavacharts": "3.0.x-dev"
-  ```
+```json
+"khill/lavacharts": "~3.0"
+```
 
 Run Composer to install Lavacharts:
-
-  ```
-  composer update
-  ```
+```bash
+$ composer update
+```
 
 ## Laravel Service Provider
 ### Laravel 5.x
 Register Lavacharts in your app by adding this line to the end of the providers array in ```config/app.php```:
-  ```
-  'providers' => [
-      ...
+```php
+<?php
+// config/app.php
 
-      Khill\Lavacharts\Laravel\LavachartsServiceProvider::class
-  ],
-  ```
+// ...
+'providers' => [
+    ...
+
+    Khill\Lavacharts\Laravel\LavachartsServiceProvider::class,
+],
+```
 The ```Lava::``` alias will be registered automatically via the service provider.
 
 ### Laravel 4.x
 Register Lavacharts in your app by adding this line to the end of the providers array in ```app/config/app.php```:
 
-  ```
-  'providers' => array(
-      ...
+```php
+<?php
+// app/config/app.php
 
-      "Khill\Lavacharts\Laravel\LavachartsServiceProvider"
-  ),
-  ```
+// ...
+'providers' => array(
+    // ...
+
+    "Khill\Lavacharts\Laravel\LavachartsServiceProvider",
+),
+```
 The ```Lava::``` alias will be registered automatically via the service provider.
+
+
+## Symfony
+### Add Bundle
+```php
+<?php
+// app/AppKernel.php
+
+// ...
+class AppKernel extends Kernel
+{
+    public function registerBundles()
+    {
+        $bundles = array(
+            // ...
+
+            new Khill\Lavacharts\Symfony\Bundle\LavachartsBundle(),
+        );
+
+        // ...
+    }
+
+    // ...
+}
+```
+### Import Config
 
 ## Non-Laravel
 If you are using Lavacharts with Composer and not in Laravel, that's fine, just make sure to:
@@ -89,7 +115,7 @@
 
 Replace all of the ```Lava::``` aliases in the examples, by chaining from the Lavacharts object you created.
 
-Ex: ```$dt = $lava->DataTable();``` instead of ```$dt = Lava::DataTable();```
+Ex: ```$data = $lava->DataTable();``` instead of ```$data = Lava::DataTable();```
 
 
 # Usage
@@ -102,7 +128,7 @@
 Here is an example of the simplest chart you can create: A line chart with one dataset and a title, no configuration.
 
 ### Controller
-```
+```php
     $stocksTable = $lava->DataTable();  // Lava::DataTable() if using Laravel
 
     $stocksTable->addDateColumn('Day of Month')
@@ -121,7 +147,7 @@
 ```
 
 Arrays work for datatables as well...
-```
+```php
   $stocksTable->addColumns([
     ['date', 'Day of Month'],
     ['number', 'Projected'],
@@ -137,17 +163,17 @@
 ## View
 If you are using Laravel and the Blade templating engine, there are some nifty extensions thrown in for a cleaner view
 
-  ```
-  @linechart('Stocks', 'stocks-div');
-  // Behind the scenes this just calls Lava::renderLineChart('Stocks', 'stocks-div')
-  // which is an alias for the render method, seen below
-  ```
+```php
+@linechart('Stocks', 'stocks-div');
+// Behind the scenes this just calls Lava::renderLineChart('Stocks', 'stocks-div')
+// which is an alias for the render method, seen below
+```
 
 Or you can use the new render method, passing in the chart type, label, and element id.
 
-  ```
-  echo Lava::render('LineChart', 'Stocks', 'stocks-div');
-  ```
+```php
+echo Lava::render('LineChart', 'Stocks', 'stocks-div');
+```
 
 This is all assuming you already have a div in your page with the id "stocks-div":
 ```<div id="stocks-div"></div>```
@@ -157,14 +183,10 @@
 Add ```true``` to for the library to create a plain div, or an array with keys ```width & height```
 
 Example:
-```
-  @linechart('Stocks', 'stocks-div', true)
-  // Or
-<<<<<<< HEAD
-  echo Lava::render('LineChart', 'Stocks', 'stocks-div', ['width'=>1024, 'height'=>768]);
-=======
-  echo Lava::render('LineChart', 'Stocks', 'stocks-div', array('width'=>1024, 'height'=>768));
->>>>>>> 4f85b4ea
+```php
+@linechart('Stocks', 'stocks-div', true)
+// Or
+echo Lava::render('LineChart', 'Stocks', 'stocks-div', ['width'=>1024, 'height'=>768]);
 ```
 
 # Changelog
